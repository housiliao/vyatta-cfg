--- conflicted
+++ resolved
@@ -1,12 +1,9 @@
-<<<<<<< HEAD
-=======
 vyatta-cfg (0.14.11) unstable; urgency=low
 
   * Move config reload from quagga to vyatta-cfg
 
  -- Stephen Hemminger <stephen.hemminger@vyatta.com>  Thu, 05 Feb 2009 14:47:22 -0800
 
->>>>>>> c6d42342
 vyatta-cfg (0.14.10) unstable; urgency=low
 
   * Vyatta::Config - parseTmpl convert to 3 arg open
