<<<<<<< HEAD
vyatta-cfg (0.14.92) unstable; urgency=low

  * UNRELEASED

 -- An-Cheng Huang <ancheng@vyatta.com>  Fri, 29 May 2009 18:35:41 -0700
=======
vyatta-cfg (0.14.91+jenner2) unstable; urgency=low

  * Remove special case for interfaces ... /ip

 -- Stephen Hemminger <stephen.hemminger@vyatta.com>  Mon, 01 Jun 2009 09:34:56 -0700

vyatta-cfg (0.14.91+jenner1) unstable; urgency=low

  * UNRELEASED

 -- An-Cheng Huang <ancheng@vyatta.com>  Fri, 29 May 2009 18:31:19 -0700
>>>>>>> 00e01195

vyatta-cfg (0.14.91) unstable; urgency=low

  * Bugfix 4235: Code cleanup.

 -- Bob Gilligan <gilligan@vyatta.com>  Fri, 29 May 2009 17:34:27 -0700

vyatta-cfg (0.14.90) unstable; urgency=low

  [ Stephen Hemminger ]
  * Remove priorities from unnecessary bgp steps
  * Fix BGP priority

  [ Bob Gilligan ]
  * Bugfix 4235: Add help for "copy" and "rename" commands.

 -- Bob Gilligan <gilligan@vyatta.com>  Fri, 29 May 2009 15:42:28 -0700

vyatta-cfg (0.14.89) unstable; urgency=low

  * Bugfix 4235: Add help text for "load" and "save" commands in config
    mode.

 -- Bob Gilligan <gilligan@vyatta.com>  Thu, 28 May 2009 14:53:32 -0700

vyatta-cfg (0.14.88) unstable; urgency=low

  * fix for bug 4212 and bug 4434.

 -- slioch <slioch@eng-140.vyatta.com>  Thu, 28 May 2009 13:26:05 -0700

vyatta-cfg (0.14.87) unstable; urgency=low

  * Fix ordering of ospf

 -- Stephen Hemminger <stephen.hemminger@vyatta.com>  Wed, 27 May 2009 16:01:23 -0700

vyatta-cfg (0.14.86) unstable; urgency=low

  * Bugfix 4428: Disable copybreak in selected drivers to improve
    performance.

 -- Bob Gilligan <gilligan@vyatta.com>  Tue, 26 May 2009 20:42:25 +0000

vyatta-cfg (0.14.85) unstable; urgency=low

  * Update priority file
  * Simplify ospf/rip priority

 -- Stephen Hemminger <stephen.hemminger@vyatta.com>  Fri, 22 May 2009 10:49:47 -0700

vyatta-cfg (0.14.84) unstable; urgency=low

  [ An-Cheng Huang ]
  * add "discard" command to cmd wrapper

  [ slioch ]
  * added load-merge command to configuration mode

  [ Bob Gilligan ]
  * Bugfix 4432: Don't validate interface name in "check" sub-command.

 -- Bob Gilligan <gilligan@vyatta.com>  Thu, 21 May 2009 17:28:48 -0700

vyatta-cfg (0.14.83) unstable; urgency=low

  * Add wireless device to table
  * Allow creating vlan on disabled device
  * Add script option to check if interface is up
  * Only bring up VIF if real device is up

 -- Stephen Hemminger <stephen.hemminger@vyatta.com>  Thu, 21 May 2009 10:40:00 -0700

vyatta-cfg (0.14.82) unstable; urgency=low

  * Use the default_smp_affinity /proc file if it is available.

 -- Bob Gilligan <gilligan@vyatta.com>  Wed, 20 May 2009 16:41:25 -0700

vyatta-cfg (0.14.81) unstable; urgency=low

  [ slioch ]
  * merge option added to load script. "load [configfile] --merge" adds
    configuration to current
  * root node support on load merge operation. additional work needed
    for deeper merge path support
  * now explicit root merge works up to first multinode with explicit
    path
  * notes on arbitrary root node loading in merge operations.

  [ Bob Gilligan ]
  * Bugfix 4427: Handle multiqueue NICs.

 -- Bob Gilligan <gilligan@vyatta.com>  Wed, 20 May 2009 16:21:53 -0700

vyatta-cfg (0.14.80) unstable; urgency=low

  [ Stephen Hemminger ]
  * Fix warnings from using undefined variable

  [ Mohit Mehta ]
  * * don't allow user to change zone-type on the fly

 -- Mohit Mehta <mohit.mehta@vyatta.com>  Wed, 06 May 2009 16:52:23 -0700

vyatta-cfg (0.14.79) unstable; urgency=low

  * * add flag to print commands to STDOUT for debugging

 -- Mohit Mehta <mohit.mehta@vyatta.com>  Tue, 05 May 2009 11:49:38 -0700

vyatta-cfg (0.14.78) unstable; urgency=low

  * fix for bug 4338. update was being called on active nodes that
    contained

 -- slioch <slioch@eng-140.vyatta.com>  Fri, 01 May 2009 22:57:05 -0700

vyatta-cfg (0.14.77) unstable; urgency=low

  [ Stephen Hemminger ]
  * Fix spelling errors in priority file comments

  [ An-Cheng Huang ]
  * add "load" support in vyatta-cfg-cmd-wrapper

 -- An-Cheng Huang <ancheng@vyatta.com>  Fri, 01 May 2009 11:05:56 -0700

vyatta-cfg (0.14.76) unstable; urgency=low

  * testing if this fixes diable-link-detect file move problem

 -- Mohit Mehta <mohit.mehta@vyatta.com>  Wed, 29 Apr 2009 14:48:20 -0700

vyatta-cfg (0.14.75) unstable; urgency=low

  * Rename virtual-ethernet to pseudo-ethernet

 -- Stephen Hemminger <stephen.hemminger@vyatta.com>  Wed, 29 Apr 2009 12:32:54 -0700

vyatta-cfg (0.14.74) unstable; urgency=low

  * Extend getIP() to be able to get all addresses
  * Fix bug in is_ip_configured
  * Catch incorrect address format
  * Use getIP() to check for duplicates

 -- Stephen Hemminger <stephen.hemminger@vyatta.com>  Tue, 28 Apr 2009 23:01:55 -0700

vyatta-cfg (0.14.73) unstable; urgency=low

  * Need to convert path to have slashes
  * DHCP should be checking config not flags

 -- Stephen Hemminger <stephen.hemminger@vyatta.com>  Tue, 28 Apr 2009 11:24:42 -0700

vyatta-cfg (0.14.72) unstable; urgency=low

  [ Stephen Hemminger ]
  * Fix path to virtual-ethernet

  [ Mohit Mehta ]
  * outlaw adding an interface to a zone that has firewall configured
    for it

 -- Mohit Mehta <mohit.mehta@vyatta.com>  Mon, 27 Apr 2009 17:20:22 -0700

vyatta-cfg (0.14.71) unstable; urgency=low

  * reindent code
  * Cleanup exports of Vyatta::Misc

 -- Stephen Hemminger <stephen.hemminger@vyatta.com>  Mon, 27 Apr 2009 14:30:37 -0700

vyatta-cfg (0.14.70) unstable; urgency=low

  * fix broken call to getIP

 -- Mohit Mehta <mohit.mehta@vyatta.com>  Mon, 27 Apr 2009 14:24:11 -0700

vyatta-cfg (0.14.69) unstable; urgency=low

  * Use getIP rather than call 'ip addr'
  * Use undef for false
  * Add method to show configured mtu
  * Handle errors better in show_mtu
  * vyatta-interfaces changes for DHCP

 -- Stephen Hemminger <stephen.hemminger@vyatta.com>  Mon, 27 Apr 2009 10:19:03 -0700

vyatta-cfg (0.14.68) unstable; urgency=low

  [ Stephen Hemminger ]
  * Add support for virtual-ethernets

  [ Stig Thormodsrud ]
  * Add more firewall priorities.

 -- Stig Thormodsrud <stig@vyatta.com>  Sun, 26 Apr 2009 19:02:45 -0700

vyatta-cfg (0.14.67) unstable; urgency=low

  [ Stephen Hemminger ]
  * Fix vyatta-interfaces

  [ Stig Thormodsrud ]
  * Add some debug files to help diagnose boot issue with new cli
    ordering.

 -- Stig Thormodsrud <stig@vyatta.com>  Tue, 21 Apr 2009 17:30:22 -0700

vyatta-cfg (0.14.66) unstable; urgency=low

  * Move disable-link-detect from vytta-cfg-quagga to here

 -- Stephen Hemminger <stephen.hemminger@vyatta.com>  Mon, 20 Apr 2009 09:22:35 -0700

vyatta-cfg (0.14.65) unstable; urgency=low

  * add env override for default session id

 -- An-Cheng Huang <ancheng@vyatta.com>  Mon, 20 Apr 2009 01:43:22 -0700

vyatta-cfg (0.14.64) unstable; urgency=low

  * add function to get zone default-policy

 -- Mohit Mehta <mohit.mehta@vyatta.com>  Thu, 16 Apr 2009 17:43:38 -0700

vyatta-cfg (0.14.63) unstable; urgency=low

  * Add separate priority for 4 firewall trees, since the "end"
    processing

 -- Stig Thormodsrud <stig@vyatta.com>  Mon, 13 Apr 2009 14:25:13 -0700

vyatta-cfg (0.14.62) unstable; urgency=low

  * wild cards are now supported on terminating nodes in the priority
    file:

 -- slioch <slioch@eng-140.vyatta.com>  Sun, 12 Apr 2009 09:52:06 -0700

vyatta-cfg (0.14.61) unstable; urgency=low

  * add zone module

 -- Mohit Mehta <mohit.mehta@vyatta.com>  Fri, 10 Apr 2009 18:40:08 -0700

vyatta-cfg (0.14.60) unstable; urgency=low

  [ Mohit Mehta ]
  * maintain increasing order of priority file

  [ slioch ]
  * remove rank loading from loadconfig. rank load is disabled--will
    remove ordering code (that has no effect) in a future submission.

  [ An-Cheng Huang ]
  * add "save" command to cfg-cmd-wrapper

  [ slioch ]
  * for fans of the new priority|commit system, debug output is now
    enabled on config boot. -a action is activated and last output is
    written to
  * Handle commit failure processing within priority group correctly.
    Processing now stops on failure within priority group (expected
    behavior).

  [ Mohit Mehta ]
  * add priorities and ranks for zone based firewall

  [ slioch ]
  * added syslog entries for debug statements.

  [ Bob Gilligan ]
  * Bugfix 4272: Set log level to "notice" so messages are logged by
    default.

 -- Bob Gilligan <gilligan@vyatta.com>  Thu, 09 Apr 2009 11:40:28 -0700

vyatta-cfg (0.14.59) unstable; urgency=low

  * Fix cut/paste syntax of priority which is different than rank.

 -- Stig Thormodsrud <stig@vyatta.com>  Fri, 03 Apr 2009 17:21:32 -0700

vyatta-cfg (0.14.58) unstable; urgency=low

  * UNRELEASED

 -- Stig Thormodsrud <stig@vyatta.com>  Fri, 03 Apr 2009 13:15:32 -0700

vyatta-cfg (0.14.57) unstable; urgency=low

  * orphaned parent support

 -- slioch <slioch@eng-140.vyatta.com>  Wed, 01 Apr 2009 23:55:09 -0700

vyatta-cfg (0.14.56) unstable; urgency=low

  * Add more service priorities so one service can fail without
    affecting

 -- Stig Thormodsrud <stig@vyatta.com>  Wed, 01 Apr 2009 16:26:43 -0700

vyatta-cfg (0.14.55) unstable; urgency=low

  [ Stig Thormodsrud ]
  * Change rank value such that tunnels get created before "protocols
    rip interface".

  [ Stephen Hemminger ]
  * Add --warn option for vyatta-interfaces

 -- Stephen Hemminger <stephen.hemminger@vyatta.com>  Wed, 01 Apr 2009 12:25:44 -0700

vyatta-cfg (0.14.54) unstable; urgency=low

  [ slioch ]
  * added noop state to commit_action env variable to make scripts
    happy.
  * change noop to active for env variable--this is more consistent with
    the action being applied.

  [ An-Cheng Huang ]
  * make bridge address a different rank to match new priority scheme.

 -- An-Cheng Huang <ancheng@vyatta.com>  Tue, 31 Mar 2009 14:57:12 -0700

vyatta-cfg (0.14.53) unstable; urgency=low

  [ slioch ]
  * only set env varible for commit action on directly deleted set nodes
    and do not promote to enclosing transaction scope.

  [ Stig Thormodsrud ]
  * Remove duplicate priorities for ethernet/vif.

 -- Stig Thormodsrud <stig@vyatta.com>  Mon, 30 Mar 2009 14:21:08 -0700

vyatta-cfg (0.14.52) unstable; urgency=low

  [ slioch ]
  * propagate commit failure error to commit return status.

 -- An-Cheng Huang <ancheng@vyatta.com>  Mon, 30 Mar 2009 11:24:36 -0700

vyatta-cfg (0.14.51) unstable; urgency=low

  * Add all the new ip/ipv6 ospf/rip parameters

 -- Stephen Hemminger <stephen.hemminger@vyatta.com>  Sat, 28 Mar 2009 17:45:13 -0700

vyatta-cfg (0.14.50) unstable; urgency=low

  [ Bob Gilligan ]
  * Update comments in priority file.

  [ Stig Thormodsrud ]
  * Add priorities to create vif before trying to add bridge-group to
    vif.

 -- Stig Thormodsrud <stig@vyatta.com>  Wed, 25 Mar 2009 17:40:56 -0700

vyatta-cfg (0.14.49) unstable; urgency=low

  * Move Keepalived.pm from vyatta-cfg-system

 -- Stephen Hemminger <stephen.hemminger@vyatta.com>  Wed, 25 Mar 2009 16:44:37 -0700

vyatta-cfg (0.14.48) unstable; urgency=low

  [ slioch ]
  * skip comment fields in priority file. a comment field is defined by
    the first non-space character on a line--if this character is a hash
    it is a comment otherwise it's an

  [ Stephen Hemminger ]
  * add ipv6 interface priority
  * Fix update of interface description

  [ Bob Gilligan ]
  * Added explanatory comments to the priority file.

  [ slioch ]
  * bug in logic when implementing additional show command--was causing
    commit failures to be lost on repeated commits.

 -- slioch <slioch@eng-140.vyatta.com>  Wed, 25 Mar 2009 15:51:37 -0700

vyatta-cfg (0.14.47) unstable; urgency=low

  * Cleanup description string
  * Move interface metric configuration until after protocols

 -- Stephen Hemminger <stephen.hemminger@vyatta.com>  Mon, 23 Mar 2009 16:23:45 -0700

vyatta-cfg (0.14.46) unstable; urgency=low

  [ Stephen Hemminger ]
  * Store description in ifalias
  * Remove #! /usr/bin/perl

  [ slioch ]
  * added command to view set of actions and nodes applied to system in
    order. The new command flag is "-a"

  [ Stephen Hemminger ]

 -- Stephen Hemminger <stephen.hemminger@vyatta.com>  Mon, 23 Mar 2009 12:26:45 -0700

vyatta-cfg (0.14.45) unstable; urgency=low

  * Tweak priority to get cluster before vpn.

 -- Stig Thormodsrud <stig@vyatta.com>  Mon, 16 Mar 2009 20:54:53 -0700

vyatta-cfg (0.14.44) unstable; urgency=low

  * isClusterIP() needs to strip off the /mask/interface/bcast.

 -- Stig Thormodsrud <stig@vyatta.com>  Mon, 16 Mar 2009 18:10:25 -0700

vyatta-cfg (0.14.43) unstable; urgency=low

  [ Stephen Hemminger ]
  * Use create rather than update on multi-node (loopback)

  [ Stig Thormodsrud ]
  * Tweak some priorities to get vlans created before vrrp.

 -- Stig Thormodsrud <stig@vyatta.com>  Thu, 12 Mar 2009 17:32:45 -0700

vyatta-cfg (0.14.42) unstable; urgency=low

  * Disable creating vlan on disabled interface
  * fix email in changelog
  * Block disabling interface with VIF
  * Fix warnings from redefining TRUE
  * Fix compiler warnings in commit2
  * Fix compiler warnings in unionfs
  * Fix vif delete
  * Fix argument to show-interfaces to find vif

 -- Stephen Hemminger <stephen.hemminger@vyatta.com>  Wed, 11 Mar 2009 21:35:45 -0700

vyatta-cfg (0.14.41) unstable; urgency=low

  [ slioch ]
  * added action and location of error to syslog on commit. error
    message string will need to be added later after some reworking of
    the old node

  [ Stephen Hemminger ]
  * Block shutdown in configure mode

  [ slioch ]
  * buggy file exist test--thanx stig for test case to repro. fixes
    vpn_smoke regression failure.

 -- slioch <slioch@eng-140.vyatta.com>  Tue, 10 Mar 2009 21:31:05 -0700

vyatta-cfg (0.14.40) unstable; urgency=low

  [ Stig Thormodsrud ]
  * Change tag node to use 'create' instead of 'update' since the cli
    orders them differently.

  [ slioch ]
  * fix for qos-walkthrough. manage def file during commit--should
    handle general case, just happened to show up on qos-walkthrough
    (after def files were supported in the new

 -- slioch <slioch@eng-140.vyatta.com>  Mon, 09 Mar 2009 12:20:22 -0700

vyatta-cfg (0.14.39) unstable; urgency=low

  * Fix show_interfaces() so that it includes vlans for $type='all'.
  * Fix is_valid_name() to support any valid interface type (--check
    all).

 -- Stig Thormodsrud <stig@io.vyatta.com>  Thu, 05 Mar 2009 15:07:07 -0800

vyatta-cfg (0.14.38) unstable; urgency=low

  * limit unescape command to embedded multinodes--fixes problem in qos-
    walkthrough regression test. haven't tried it but system probably
    inherently prevents percents from

 -- slioch <slioch@eng-140.vyatta.com>  Wed, 04 Mar 2009 17:17:24 -0800

vyatta-cfg (0.14.37) unstable; urgency=low

  * modified environment variable setting for action on nodes.

 -- slioch <slioch@eng-140.vyatta.com>  Wed, 04 Mar 2009 09:46:20 -0800

vyatta-cfg (0.14.36) unstable; urgency=low

  * fixed -o option on commit. modified empty multinode behavior so
    action is NOT executed if a multinode does not possess a value.
    Other source cleanup.

 -- slioch <slioch@eng-140.vyatta.com>  Tue, 03 Mar 2009 17:07:36 -0800

vyatta-cfg (0.14.35) unstable; urgency=low

  * Use vyatta-interfaces to generate allowed list
  * Extend vyatta-interfaces to do device name checking
  * Use check option to vyatta-interfaces.pl
  * Need to setup bonding before ethernet

 -- Stephen Hemminger <stephen.hemminger@vyatta.com>  Tue, 03 Mar 2009 10:55:57 -0800

vyatta-cfg (0.14.34) unstable; urgency=low

  * added fix for nested priority and deletion failure. also priorities
    should not reside

 -- slioch <slioch@eng-140.vyatta.com>  Mon, 02 Mar 2009 22:30:23 -0800

vyatta-cfg (0.14.33) unstable; urgency=low

  [ Stephen Hemminger ]
  * Need to do bridge before ethernet

 -- Stig Thormodsrud <stig@io.vyatta.com>  Mon, 02 Mar 2009 19:00:47 -0800

vyatta-cfg (0.14.32) unstable; urgency=low

  * Ignore /sys/class/net/bonding_masters
  * Fix delete of VIF
  * Rearrange interfaces in priority table

 -- Stephen Hemminger <stephen.hemminger@vyatta.com>  Mon, 02 Mar 2009 17:18:48 -0800

vyatta-cfg (0.14.31) unstable; urgency=low

  * Use iproute link to setup vif

 -- Stephen Hemminger <stephen.hemminger@vyatta.com>  Mon, 02 Mar 2009 16:22:29 -0800

vyatta-cfg (0.14.30) unstable; urgency=low

  [ slioch ]
  * fixed preservation of def file when committing configuration.
    default leafs

  [ Stig Thormodsrud ]
  * Remove duplicate constants.
  * When an IP address is configured on a loopback,
    getInterfacesIPadresses('all') doesn't include them.  Include
    loopback addresses.
  * Add loopback as a type for getInterfacesIPadresses().

 -- Stig Thormodsrud <stig@io.vyatta.com>  Mon, 02 Mar 2009 15:53:28 -0800

vyatta-cfg (0.14.29) unstable; urgency=low

  * Fix call to Vyatta::Misc::getIP()
  * Fix bareword error for missing constants.

 -- Stig Thormodsrud <stig@io.vyatta.com>  Sun, 01 Mar 2009 12:13:10 -0800

vyatta-cfg (0.14.28) unstable; urgency=low

  [ slioch ]
  * new option added to commit to disable partial commit behavior. This
    allows the

  [ Stephen Hemminger ]
  * Fix --vif option

  [ slioch ]
  * Added environment variable that can be accessed in executing
    node.def script to check whether commit is in a delete or set
    action. The environmental variable is
  * fixed node walk for delete of nodes--error introduced when adding
    ordering indirection for actions in commit head.

 -- slioch <slioch@eng-140.vyatta.com>  Fri, 27 Feb 2009 20:51:52 -0800

vyatta-cfg (0.14.27) unstable; urgency=low

  [ slioch ]
  * added protocols to root nodes at end of priority listing.
  * handle seg violation if an empty line is found in the priority file.

  [ Stephen Hemminger ]
  * Fix regex for VIF name extraction
  * Add option to show VIF for interface
  * Handle MTU on all types of interface

 -- Stephen Hemminger <stephen.hemminger@vyatta.com>  Thu, 26 Feb 2009 14:12:19 -0800

vyatta-cfg (0.14.26) unstable; urgency=low

  [ slioch ]
  * harvesting dead code.
  * cosmetic changes, and better to not leave interfaces root node under
    default priority.

  [ Stig Thormodsrud ]
  * Add bgp priority.

  [ An-Cheng Huang ]

 -- An-Cheng Huang <ancheng@vyatta.com>  Wed, 25 Feb 2009 18:58:12 -0800

vyatta-cfg (0.14.25) unstable; urgency=low

  * Adjust priorities
  * Change protocols to protocols/snmp

 -- Stephen Hemminger <stephen.hemminger@vyatta.com>  Wed, 25 Feb 2009 10:21:18 -0800

vyatta-cfg (0.14.24) unstable; urgency=low

  * nested priority case under interfaces need mkdir with -p option to
    set

 -- slioch <slioch@eng-140.vyatta.com>  Wed, 25 Feb 2009 10:06:21 -0800

vyatta-cfg (0.14.23) unstable; urgency=low

  * replace unionfs synchronization code with piecewise copy. this
    should fix most of the problems related to nested priorities (but
    not all). also moved node profiling output from debug file

 -- slioch <slioch@eng-140.vyatta.com>  Tue, 24 Feb 2009 13:15:46 -0800

vyatta-cfg (0.14.22) unstable; urgency=low

  * move ospf/rip before interface

 -- Stephen Hemminger <stephen.hemminger@vyatta.com>  Fri, 20 Feb 2009 16:22:18 -0800

vyatta-cfg (0.14.21) unstable; urgency=low

  * changes in priority to support bgp process start/stop.
  * adjust priority file to push root nodes of protocol before sub nodes
    to ensure that daemons stop/stop are

 -- slioch <slioch@eng-140.vyatta.com>  Thu, 19 Feb 2009 20:45:24 -0800

vyatta-cfg (0.14.20) unstable; urgency=low

  * Typo in regex for vtun

 -- Stephen Hemminger <stephen.hemminger@vyatta.com>  Thu, 19 Feb 2009 10:01:34 -0800

vyatta-cfg (0.14.19) unstable; urgency=low

  * fix for bug 4138: reset *glob after completion

 -- An-Cheng Huang <ancheng@vyatta.com>  Wed, 18 Feb 2009 16:58:03 -0800

vyatta-cfg (0.14.18) unstable; urgency=low

  [ slioch ]
  * need to add service to priority file.

  [ Bob Gilligan ]
  * Add type check function for firewall IPv6 src/dst address parameters

  [ Stephen Hemminger ]
  * Remove no longer used protocol/disable entries

  [ Bob Gilligan ]

 -- Bob Gilligan <gilligan@vyatta.com>  Wed, 18 Feb 2009 16:52:03 -0800

vyatta-cfg (0.14.17) unstable; urgency=low

  [ slioch ]
  * fixed vrrp configuration error by placing vrrp under vif after vif
    interface is created. this
  * removing incorrect placement of node.tag on firewall/group priority

  [ Stephen Hemminger ]
  * Add Vyatta::Interface::get_interfaces

 -- Stephen Hemminger <stephen.hemminger@vyatta.com>  Wed, 18 Feb 2009 10:18:57 -0800

vyatta-cfg (0.14.16) unstable; urgency=low

  [ Stephen Hemminger ]
  * change bgp disable node priority

  [ slioch ]
  * added generic commit failed message on any portion of the
    configuration failing. To get
  * added dump transaction support to write to stdout rather than
    redirected /tmp/cfg-stdout.log
  * added additional debug output and fixed dumping of trans nodes to
    screen. added default

 -- slioch <slioch@eng-140.vyatta.com>  Tue, 17 Feb 2009 16:47:46 -0800

vyatta-cfg (0.14.15) unstable; urgency=low

  [ slioch ]
  * provide non-default priorities to load-balancing and cluster so
    these

  [ Stephen Hemminger ]
  * Add hook for starting protocols

 -- Stephen Hemminger <stephen.hemminger@vyatta.com>  Mon, 16 Feb 2009 08:57:43 -0800

vyatta-cfg (0.14.14) unstable; urgency=low

  * enable new cli.
  * typo on setting firewall group priority.
  * removed priority specification for vrrp. checked with stig and it
    doesn't sound like priorities

 -- slioch <slioch@eng-140.vyatta.com>  Fri, 13 Feb 2009 09:06:22 -0800

vyatta-cfg (0.14.13) unstable; urgency=low

  [ Mohit Mehta ]
  * Fix Bug 3385 in completion script, thus, also fixing Bug 4120

  [ slioch ]
  * fixed reversed priority for bgp parameters and

  [ Stephen Hemminger ]
  * Add new option for checking name validity
  * Remove script for vyatta-cfg-reload

 -- Stephen Hemminger <shemminger@vyatta.com>  Wed, 11 Feb 2009 21:54:57 -0800

vyatta-cfg (0.14.12) unstable; urgency=low

  [ Stig Thormodsrud ]
  * Force firewall group to be configured before firewall.

  [ Stephen Hemminger ]
  * Change order of config load

 -- Stephen Hemminger <stephen.hemminger@vyatta.com>  Sun, 08 Feb 2009 15:47:06 -0800

vyatta-cfg (0.14.11) unstable; urgency=low

  * Move config reload from quagga to vyatta-cfg

 -- Stephen Hemminger <stephen.hemminger@vyatta.com>  Thu, 05 Feb 2009 14:47:22 -0800

vyatta-cfg (0.14.10) unstable; urgency=low

  * Vyatta::Config - parseTmpl convert to 3 arg open
  * Fix boolean error

 -- Stephen Hemminger <stephen.hemminger@vyatta.com>  Thu, 05 Feb 2009 11:46:46 -0800

vyatta-cfg (0.14.9) unstable; urgency=low

  * Add type checking functions for 16- and 32-bit hexadecimal values.

 -- Bob Gilligan <gilligan@vyatta.com>  Wed, 04 Feb 2009 14:52:25 -0800

vyatta-cfg (0.14.8) unstable; urgency=low

  * Revert "Cleanup confg library"
  * Vyatta::Config::returnValue - change to three argument open
  * Vyatta::Config - fix perlcritic warnings from dangling return
  * Vyatta::Config - simplify boolean
  * Vyatta::Config - don't use global handle for opendir
  * Vyatta::ConfigOutput - test for exists should not use defined
  * Vyatta::Config - exists simplification

 -- Stephen Hemminger <stephen.hemminger@vyatta.com>  Wed, 04 Feb 2009 11:08:50 -0800

vyatta-cfg (0.14.7) unstable; urgency=low

  * Reindent load config for clarity
  * Simplify logic
  * Replace bare file handle with variable
  * Simplify and add strict checks
  * Missing semicolon
  * Cleanup config library

 -- Stephen Hemminger <stephen.hemminger@vyatta.com>  Wed, 04 Feb 2009 09:25:57 -0800

vyatta-cfg (0.14.6) unstable; urgency=low

  * ConfigOutput: Fix perlcritic warning
  * Vyatta::Misc - Fix perl critic warnings
  * DOMTree: Fix perlcritic warnings

 -- Stephen Hemminger <stephen.hemminger@vyatta.com>  Mon, 26 Jan 2009 17:02:11 -0800

vyatta-cfg (0.14.5) unstable; urgency=low

  [ slioch ]
  * expose new cli functions in cfg library.
  * add lib to link when building vyatta-cfg so

  [ Stephen Hemminger ]
  * Cleanup type checker
  * config load: fix perlcritic warnings
  * config load: avoid possible bug in getConfigDiff
  * save_config: fix perlcritic warnings

 -- Stephen Hemminger <stephen.hemminger@vyatta.com>  Mon, 26 Jan 2009 16:52:25 -0800

vyatta-cfg (0.14.4) unstable; urgency=low

  [ Stephen Hemminger ]
  * Fix regression in Vyatta::Misc
  * Fix isIPinInterfaces
  * update unit tests

  [ Bob Gilligan ]
  * Add more IPv6 address and prefix validation functions.

 -- Bob Gilligan <gilligan@vyatta.com>  Thu, 22 Jan 2009 13:35:03 -0800

vyatta-cfg (0.14.3) unstable; urgency=low

  [ Stephen Hemminger ]
  * Ignore IPV6 addresses in getInterfacesIPadresses
  * Fix problems with test program
  * Add test for is_ip_v4
  * Better usage of NetAddr::IP

  [ An-Cheng Huang ]

 -- An-Cheng Huang <ancheng@vyatta.com>  Wed, 14 Jan 2009 17:29:39 -0800

vyatta-cfg (0.14.2) unstable; urgency=low

  * Remove unused functions
  * Use getservbyname to find ports
  * Simplfy and cleanup misc interfaces
  * Use new interfaces routines

 -- Stephen Hemminger <stephen.hemminger@vyatta.com>  Mon, 12 Jan 2009 16:50:53 -0800

vyatta-cfg (0.14.1) unstable; urgency=low

  [ Stephen Hemminger ]
  * Avoid overhead of modprobe
  * Optimize for size
  * Simplify the debug code
  * Implement touch in perl
  * Use perl mkdir
  * Use perl unlink rather than rm
  * Use grep -c rather than running wc command
  * Check result of system commands

  [ Mohit Mehta ]
  * rectify check for bond interface
  * move submodules to VyattaMisc.pm so that they can be used elsewhere
    as well
  * check dhcp for bond vif interfaces as well
  * add check for bond vif interface to submodule

  [ An-Cheng Huang ]
  * add support for development build

  [ Mohit Mehta ]
  * move submodule to get interface related info to VyattaMisc
  * Fix Bug 3917 dhcp brings interface up for lease acquire/renew even
    though interface has been disabled in CLI

  [ Stephen Hemminger ]
  * Convert VyattaConfig (et al) to Vyatta::Config
  * Need to fix some stuff from change to Vyatta::
  * export getPortRuleString

  [ Stig Thormodsrud ]
  * "save" command broken - fix spelling error.
  * "show interfaces" broken.  Use new perl hierarchy.

  [ Stephen Hemminger ]
  * Use vyatta-link-detect
  * Need full path to link-detect

  [ Stig Thormodsrud ]
  * Fix 3991: Unable to configure DHCP server on a multinetted
    interfaceZ

  [ An-Cheng Huang ]
  * update maintainer information
  * "files" file should be removed before package build

  [ slioch ]
  * initial checkin of new commit code--building but does not replace
    original commit. New commit may be accessed through
  * removed tmp file that shouldn't have been committed.

  [ An-Cheng Huang ]
  * update Build-Depends and Depends
  * update .gitignore

  [ Stig Thormodsrud ]
  * Fix 3626: Not all protocol numbers are accepted in firewall rules.
  * Fix 3815: FW: Hyphenated port names treated as ranges in firewall
    rules.

  [ slioch ]
  * alter return check for dirctory copy on successful completion of
    node processing.
  * mod to make it easier to switch between commits

  [ Stephen Hemminger ]
  * New Vyatta::Interface infrastructure

  [ An-Cheng Huang ]

 -- An-Cheng Huang <ancheng@vyatta.com>  Thu, 08 Jan 2009 09:27:14 -0800

vyatta-cfg (0.14) unstable; urgency=low

	  3.2.0
  [ Mark O'Brien ]


  [ An-Cheng Huang ]
  * fix for bug 3922: disable "vpn" command for operators.

  [ Stig Thormodsrud ]
  * Fix 3919: Operator level users cannot issue ping6 command

  [ Mohit Mehta ]
  * Fix Bug 3808 - OpenVPN accepts non-existent local-host option

  [ Stephen Hemminger ]
  * Allow dhcp on bonding
  * Set history timestamp at start of shell

  [ Stig Thormodsrud ]
  * Fix 3505: cli crash on delete of ipv6net static route.

  [ Stephen Hemminger ]
  * Fix dhcp on bonding
  * Expand shell history

  [ Bob Gilligan ]
  * Bugfix: 3807: Typo in config template for interfaces/loopback.
  * Bugfix: 3655

  [ Stephen Hemminger ]
  * Enforce restrictions on loopback name
  * enforce syntax restrictions on ethernet device names
  * reboot not allowed from operator level
  * Revert my bad idea
  * Fix permissions of config file during upgrade

  [ Mohit Mehta ]
  * Fix Bug 3770 vpn pre-shared keys should be obscured in "show
    configuration"

  [ rbalocca ]
  * Fix for bug http://bugzilla.vyatta.com/show_bug.cgi?id=2138

  [ slioch ]
  * fix for regression bug 3758. added additional check requiring
    opening and closing quotes before stripping takes place.
  * fix for bug 3666. strip off leading and trailing quote from default
    text values that are deleted. default values are treated

  [ rbalocca ]
  * Simplify the code
  * Fix for http://bugzilla.vyatta.com/show_bug.cgi?id=3680 (floppy
    config not loaded)

  [ Stephen Hemminger ]
  * Add entry for upcoming bonding

  [ Stig Thormodsrud ]
  * Allow operator user to execute top level "update" node.

  [ Stephen Hemminger ]
  * Handle special files in aufs
  * Fix build warnings
  * Allow use of aufs

  [ slioch ]
  * strip off whitespace in default value parsed from node.def file--
    fixes problem of deleting time-zone value without

  [ An-Cheng Huang ]
  * fix for bug 3280: ignore password etc. in history

  [ Stephen Hemminger ]
  * Vtysh is not in sbindir
  * Change back to vyatta-vtysh
  * Replace vyatta-vtysh with vtysh

  [ Stig Thormodsrud ]
  * Move is_ip_v4_or_v6() to VyattaMisc.pm so other scripts can use it.
  * Add curl package for bug 3143.

  [ Mohit Mehta ]
  * Fix Bug 3524 dhcp client doesn't insert default route on system
    reboot

  [ Stephen Hemminger ]
  * Use vtysh directly
  * mark vyatta-cfg as bash not sh script
  * Optimize delete
  * Optimize commit
  * Turn my_wrappers into macros
  * Avoid overhead of system
  * Avoid needless calls to system()
  * Add missing include
  * Add annotation to cli functions

  [ Stig Thormodsrud ]
  * Add ipv6 address to comp_help.

  [ Stephen Hemminger ]
  * type_to_name returns immutable string

  [ Stig Thormodsrud ]
  * Fix 3505: cli crashes on ipv6net type.

  [ rbalocca ]
  * Remove spurious error message during install

  [ root ]
  * fix for bug 1130. disable ctrl-c during load command to prevent
    partial load.

  [ Mohit Mehta ]
  * Fix bug 3318
  * Fix Bug 3318 ENHANCEMENT REQUEST: Option to NOT Accept DHCP MTU
    Offers Below Specified Value

  [ Mark O'Brien ]

 -- Mark O'Brien <mobrien@firebolt.vyatta.com>  Tue, 25 Nov 2008 19:09:37 -0800

vyatta-cfg (0.13) unstable; urgency=low

	  3.1.3
  [ Mark O'Brien ]


  [ Mohit Mehta ]
  * fix bug 3524  dhcp client doesn't insert default route on system
    reboot

  [ Mark O'Brien ]

 -- Mark O'Brien <mobrien@firebolt.vyatta.com>  Tue, 19 Aug 2008 17:48:27 -0700

vyatta-cfg (0.12) unstable; urgency=low

	  3.1.2
  [ Mark O'Brien ]


  [ Rick Balocca ]
  * Code moved for fix of bug
    http://bugzilla.vyatta.com/show_bug.cgi?id=3417

  [ Stig Thormodsrud ]
  * Prioritize vpn ahead of pppo[ea] interfaces.

  [ Mohit Mehta ]
  * removing code to update resolv.conf from here, it is better to call
    it from dhclient-script
  * => Modified VyattaConfig.pm function 'returnOrigValues()' to return
    empty array when no value is configured

  [ Michael Larson ]
  * fix for bug 3441. Selective stripping of the 'def' only needs to
    occur in one location.
  * Revert "fix for bug 3441. Removed def from listOutputNodes(), which
    allowed other code that filters out def file to be removed."

  [ root ]
  * fix for bug 3441. Removed def from listOutputNodes(), which allowed
    other code that filters out def file to be removed.

  [ rbalocca ]
  * Fix for bug http://bugzilla.vyatta.com/show_bug.cgi?id=3427

  [ An-Cheng Huang ]
  * fix for bug 3323: skip deletions of nodes with default values when
    loading

  [ Michael Larson ]
  * fix for bug 3216. added no escape option to push path for
    environmental path variable. note this is appied to all c code
    access to the

  [ Stig Thormodsrud ]
  * Partial fix for 3383: check for vyatta-config-version, warn/prompt
    that it appears to be invalid config.

  [ Michael Larson ]
  * fix for bug 3377.

  [ An-Cheng Huang ]
  * fix for bug 3403: allocate correct amount of memory for multi-valued
    nodes.

  [ Michael Larson ]
  * Revert "set load-balancing load order after interfaces are
    configured on load."

  [ Stig Thormodsrud ]
  * Fix 3396: "commit failed at rank 800" while booting with bgp peer-
    group.

  [ An-Cheng Huang ]
  * add help string for "copy" and "rename"

  [ Michael Larson ]
  * fix for bug 3400. user vyatta needed modification to discard
    command.
  * set load-balancing load order after interfaces are configured on
    load.

  [ Mark O'Brien ]

 -- Mark O'Brien <mobrien@firebolt.vyatta.com>  Wed, 23 Jul 2008 21:36:00 -0700

vyatta-cfg (0.11) unstable; urgency=low

	  3.1.1
  [ Mark O'Brien ]


  [ Mohit Mehta ]
  * add top level op-mode commands: 'connect', 'delete', 'disconnect',
    and 'terminal'

  [ Michael Larson ]
  * fixed non-root user access for discard. also moved help string.

  [ Stig Thormodsrud ]
  * Fix 2619: Implement something similar to Juniper's "show | display
    set" functionality.
  * Fix 3143: Unable to save/load config from a remote server.

  [ Mohit Mehta ]
  * add release and renew to allowed-op file so that operator is able to
    execute them
  * better handling of allowed values for 'release/renew dhcp interface
    <>'

  [ rbalocca ]
  * Add dependency

  [ Mohit Mehta ]
  * better handling of dhcp release/renew commands
  * Fix bug 3059 Operator Level commands for DHCP client

  [ Stig Thormodsrud ]
  * Add a config ranking to prioritize bgp route-id ahead of neighbors.

  [ Mohit Mehta ]
  * -> redo the way dhcp client works. instead of using one daemon for
    all interfaces,

  [ Bob Gilligan ]
  * Bugfix: 3355

  [ An-Cheng Huang ]
  * fix for bug 2622: add "copy" and "rename" commands for configuration
    mode.

  [ Michael Larson ]
  * fix for bug 110. added discard command to configure mode. This
    command deletes local changes and keeps the user in configure mode.
  * fix for bug 3347--skip def file.o

  [ Mark O'Brien ]

 -- Mark O'Brien <mobrien@firebolt.vyatta.com>  Sat, 28 Jun 2008 11:22:15 -0700

vyatta-cfg (0.10) unstable; urgency=low

	  3.1.0
  [ Mark O'Brien ]


  [ Stig Thormodsrud ]
  * Block reboot from config mode.
  * Add exception for /31 and /32 for ipv4 and /128 for ipv6
  * Fix 920: System allows configuration of invalid IP Address for
    subnet

  [ rbalocca ]
  * Ignore log file
  * Fix for bug #3274 https://bugzilla.vyatta.com/show_bug.cgi?id=3274

  [ Stig Thormodsrud ]
  * Force "protocols ospf parameters" to be committed before other ospf
    config.

  [ Stephen Hemminger ]
  * Avoid any problems with non-device entries in /sys/class/net
  * Remove unused dependencies

  [ Stig Thormodsrud ]
  * Fix vlan regex.

  [ An-Cheng Huang ]
  * fix for bug 3239: now support regex-based ordering for startup
    config

  [ Stig Thormodsrud ]
  * Add more granularity to config rank (commit rip, ospf, bgp
    separately).

  [ rbalocca ]
  * Fix problem with Default-Stop
  * Convert to our method of changelog creation

  [ Stig Thormodsrud ]
  * Only check for dhcp client on eth, vlan, and bridge.
  * Fix 3233 dhcp client doesn't work on bridge interface

  [ An-Cheng Huang ]
  * support "wildcard" ranking at boot time. only VRRP uses this for
    now.
  * partial fix for bug 3216: display escaped edit path correctly.

  [ Michael Larson ]
  * fix for show -all. note there is a change in how config files are
    saved--only set values are now save as opposed to set

  [ rbalocca ]
  * Add parted debian package for install-system use

  [ Michael Larson ]
  * backing out show cmd change for now on existence of def
  * final checkin as fix for bug 1219.
  * mask out def markers in config script
  * create def file to mark configuration nodes that are created by
    default, rather than a node with a default value created by a
  * modified fix for 2525--fixes problem introduced with last fix (bug
    3163)
  * revert fix for 2525 until delete on commit warnings are resolved.
  * reverse sort order on delete
  * modified node ordering code.
  * partial revert of priority support--will reapply after additional
    changes.
  * temp removal of free--possible corruption.
  * support for node priority. higher value in node.def is higher
    priority.

  [ Mohit Mehta ]
  * Fix Bug 3069 Help strings should be standardized

  [ An-Cheng Huang ]
  * partial fix for bug 2181: add new template field "priority".

  [ Michael Larson ]
  * alternate fix for 2525--force directory evaluation upstream.
  * Revert "fix for bug 2525"

  [ Mohit Mehta ]
  * Fix Bug 3069 Help strings should be standardized

  [ Michael Larson ]
  * fix for bug 2525
  * fix for bug 2549.
  * fix for bug 2507

  [ An-Cheng Huang ]
  * fix for bug 2689: sort tag nodes appropriately

  [ Mohit Mehta ]
  * Fix Bug 2825 Load should read config file from default location when
    no argument is provided.

  [ Stig Thormodsrud ]
  * Add vlan dependancy for vyatta-cfg.

  [ rbalocca ]
  * Fix a changelog problem

  [ Mark O'Brien ]

 -- Mark O'Brien <mobrien@firebolt.vyatta.com>  Tue, 17 Jun 2008 09:26:38 -0700

vyatta-cfg (0.9) unstable; urgency=low

  3.0.5


 -- Mark O'Brien <mobrien@vyatta.com>  Tue, 06 May 2008 12:43:19 -0700

vyatta-cfg (0.8) unstable; urgency=low

  3.0.4
  [ Mark O'Brien ]


  [ An-Cheng Huang ]
  * support "wildcard" ranking at boot time. only VRRP uses this for
    now.

  [ Mark O'Brien ]

 -- Mark O'Brien <mobrien@vyatta.com>  Mon, 05 May 2008 16:40:38 -0700

vyatta-cfg (0.7) unstable; urgency=low

  3.0.3
  [ Mark O'Brien ]


  [ Stephen Hemminger ]
  * Remove hack to cycle state for static routes
  * Eliminate vestigates of watchlink

  [ rbalocca ]
  * Indicate the VC4.0.2 release candidate in the changelog

  [ Mark O'Brien ]

 -- Mark O'Brien <mobrien@vyatta.com>  Tue, 29 Apr 2008 16:42:21 -0700

vyatta-cfg (0.6) unstable; urgency=low

  VC4.0.2
  [ Mark O'Brien ]


  [ Robert Bays ]
  * fix for bug 3177
  * cycle interface state on IP address assigment to fix static routes

  [ Stig Thormodsrud ]
  * If watchlink isn't running, don't treat it as a fatal error.

  [ Mark O'Brien ]

 -- Mark O'Brien <mobrien@vyatta.com>  Sat, 19 Apr 2008 11:56:07 -0700

vyatta-cfg (0.5) unstable; urgency=low

  VC4.0.2 release candidate
  [ Mark O'Brien ]


  [ Stig Thormodsrud ]
  * Fix 3034: Loopback interface controlled by "ethernet lo"

  [ Mark O'Brien ]

 -- Mark O'Brien <mobrien@vyatta.com>  Wed, 16 Apr 2008 09:50:08 -0700

vyatta-cfg (0.4) unstable; urgency=low

  3.0.2
  [ Mark O'Brien ]


  [ An-Cheng Huang ]
  * fix for bug 3037: shell completion
  * add validation for more types
  * handle <> completion correctly
  * startup config ordering
  * fix for bug 3032:
  * fix for bug 2675: correctly detect newly created config nodes.
  * add function to delete watchlink exclude entries based on ID.
  * fix for bug 2689: sort tag nodes appropriately
  * code cleanup (remove some evil copy-and-paste instances).
  * fix for bug 3097: correctly detect deleted tag
  * fix for bug 3090: commit "policy" before "protocols" at boot time.

  [ Mark O'Brien ]
  * 3.0.1

  [ Stephen Hemminger ]
  * handle delete address request if address is already removed
  * stop watchlink when address is removed
  * handle multiple address deletion when link is down

  [ Stig Thormodsrud ]
  * Add utilitly script to add/removed entries to watchlink exclude
    file.
  * Add duplicate check to watchlink exclude file.

  [ rbalocca ]
  * Fix debian dependencies
  * Set dependencies on either bash or vyatta-bash

  [ Mark O'Brien ]

 -- Mark O'Brien <mobrien@vyatta.com>  Fri, 04 Apr 2008 18:00:44 -0700

vyatta-cfg (0.3) unstable; urgency=low

  VC4.0.1
  [ Mark O'Brien ]


  [ An-Cheng Huang ]
  * fix for bug 2868: return failure for invalid values.
  * fix for bug 2749: add u32 range check
  * fix for bug 2912: direct config loading output to syslog.
  * fix for bug 2924: set admin flag for root
  * fix for bug 2950: raise config error messages during boot to warning
    level.
  * add LESSSECURE
  * partial fix for bug 2987: use "less" instead of "more", and disable
  * handle "<*>" allowed values

  [ Bob Gilligan ]
  * Bugfix: 2653
  * Bugfix: 2885
  * Bugfix: 2986

  [ Christopher Liljenstolpe ]
  * Fix 2954: IPv6 addresses that have a-f in the address fail.

  [ Mohit Mehta ]
  * CLI tab enhancement at "set interfaces ethernet <> address"
  * CLI tab enhancement at "set interfaces ethernet <> address"

  [ Robert Bays ]
  * fix for bugs 2725 and 2999
  * fix for bugs 2725 2999

  [ Stephen Hemminger ]
  * Read qos-policy before setting interface qos-policy
  * Replace VPL with GPLv2
  * Convert from VPL 1.0 to GPLv2
  * more robust handling of set mac address
  * Don't allow operator to run init-floppy

  [ rbalocca ]
  * Merge changelog fix to glendale
  * Vyatta-cfg postinst was preventing upgrade
  * Add VPL to scripts and fix lintian errors
  * Fix problems with upgrading (and also fix lintian errors)
  * Fix problems with upgrading (and also fix lintian errors)
  * Remove a dependency listed twice
  * Add GPLv2 to additional Vyatta created scripts

  [ Mark O'Brien ]

 -- Mark O'Brien <mobrien@vyatta.com>  Tue, 18 Mar 2008 19:04:10 -0700

vyatta-cfg (0.2) unstable; urgency=low

  vc4.0.0
  [ Mark O'Brien ]


  [ An-Cheng Huang ]
  * rewrite lexical analyzer to support simplified templates.
  * add "official" support for "comp_help" and "allowed" in config
    template
  * allow non-indented line continuation
  * skip spaces immediately after field names
  * handle empty action
  * * don't require backslash line-continuation in expressions.
  * allow non-txt values in initial state (for default).

 -- An-Cheng Huang <mobrien@vyatta.com>  Mon, 25 Feb 2008 17:38:45 -0800

vyatta-cfg (0.1) unstable; urgency=low

  * Initial Release.

 -- An-Cheng Huang <ancheng@vyatta.com>  Mon, 24 Sep 2007 17:31:53 -0700<|MERGE_RESOLUTION|>--- conflicted
+++ resolved
@@ -1,23 +1,3 @@
-<<<<<<< HEAD
-vyatta-cfg (0.14.92) unstable; urgency=low
-
-  * UNRELEASED
-
- -- An-Cheng Huang <ancheng@vyatta.com>  Fri, 29 May 2009 18:35:41 -0700
-=======
-vyatta-cfg (0.14.91+jenner2) unstable; urgency=low
-
-  * Remove special case for interfaces ... /ip
-
- -- Stephen Hemminger <stephen.hemminger@vyatta.com>  Mon, 01 Jun 2009 09:34:56 -0700
-
-vyatta-cfg (0.14.91+jenner1) unstable; urgency=low
-
-  * UNRELEASED
-
- -- An-Cheng Huang <ancheng@vyatta.com>  Fri, 29 May 2009 18:31:19 -0700
->>>>>>> 00e01195
-
 vyatta-cfg (0.14.91) unstable; urgency=low
 
   * Bugfix 4235: Code cleanup.
