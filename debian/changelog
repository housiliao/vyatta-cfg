<<<<<<< HEAD
=======
vyatta-cfg (0.18.33) unstable; urgency=low

  * proper exit on failure.

 -- Michael <mike@vyatta.com>  Fri, 19 Nov 2010 07:30:20 -0800

>>>>>>> 39b7704d
vyatta-cfg (0.18.32) unstable; urgency=low

  * fix for bug 6448

 -- An-Cheng Huang <ancheng@vyatta.com>  Fri, 19 Nov 2010 15:21:13 -0800

vyatta-cfg (0.18.31) unstable; urgency=low

  * fix existence check in "syntax" when builtin expression is used.

 -- An-Cheng Huang <ancheng@vyatta.com>  Fri, 19 Nov 2010 14:48:08 -0800

vyatta-cfg (0.18.30) unstable; urgency=low

  * remove parser debug output and move existence check.

 -- An-Cheng Huang <ancheng@vyatta.com>  Fri, 19 Nov 2010 10:23:56 -0800

vyatta-cfg (0.18.29) unstable; urgency=low

  [ Michael Larson ]
  * 1) Ordered evaluation of these scripts similar to what is found in

  [ Stig Thormodsrud ]
  * Add --show-working-only option to showCfg.

 -- Stig Thormodsrud <stig@vyatta.com>  Thu, 18 Nov 2010 17:07:28 -0800

vyatta-cfg (0.18.28) unstable; urgency=low

  * rebuild to test autobuild scripts

 -- An-Cheng Huang <ancheng@vyatta.com>  Thu, 18 Nov 2010 15:11:00 -0800

vyatta-cfg (0.18.27) unstable; urgency=low

  * change error message when showing non-existing paths.

 -- An-Cheng Huang <ancheng@vyatta.com>  Thu, 18 Nov 2010 09:35:59 -0800

vyatta-cfg (0.18.26) unstable; urgency=low

  * continue work on parser/output framework

 -- An-Cheng Huang <ancheng@vyatta.com>  Wed, 17 Nov 2010 19:23:22 -0800

vyatta-cfg (0.18.25) unstable; urgency=low

  * allow error location to be set via environmental variable. update
    commit check to preserve key when flag is set.
  * modified output to match spec on error location.

 -- Michael Larson <mike@vyatta.com>  Tue, 16 Nov 2010 15:49:47 -0800

vyatta-cfg (0.18.24) unstable; urgency=low

  * remove error flag now that error locations will be exposed by
    default.

 -- Michael Larson <mike@vyatta.com>  Tue, 16 Nov 2010 13:18:58 -0800

vyatta-cfg (0.18.23) unstable; urgency=low

  * update to perl error location support.

 -- Michael Larson <mike@vyatta.com>  Tue, 16 Nov 2010 09:32:28 -0800

vyatta-cfg (0.18.22) unstable; urgency=low

  * continue config file parser work

 -- An-Cheng Huang <ancheng@vyatta.com>  Mon, 15 Nov 2010 20:44:22 -0800

vyatta-cfg (0.18.21) unstable; urgency=low

  * fix for bug 6427

 -- An-Cheng Huang <ancheng@vyatta.com>  Mon, 15 Nov 2010 11:23:45 -0800

vyatta-cfg (0.18.20) unstable; urgency=low

  * remove extra process layer--required before this command is expanded
    to handle other commit actions (i.e. ones that rely on consistent
    parent process id in scripts).

 -- Michael Larson <mike@vyatta.com>  Fri, 12 Nov 2010 20:23:08 -0800

vyatta-cfg (0.18.19) unstable; urgency=low

  * initial work to parse config file into data structure.

 -- An-Cheng Huang <ancheng@vyatta.com>  Fri, 12 Nov 2010 19:13:18 -0800

vyatta-cfg (0.18.18) unstable; urgency=low

  * continue config parser work

 -- An-Cheng Huang <ancheng@vyatta.com>  Thu, 11 Nov 2010 19:16:10 -0800

vyatta-cfg (0.18.17) unstable; urgency=low

  * Add warning when saving if there are uncommitted changes.

 -- Stig Thormodsrud <stig@vyatta.com>  Thu, 11 Nov 2010 18:10:06 -0800

vyatta-cfg (0.18.16) unstable; urgency=low

  * Add completion for commit and commit-confirm.

 -- Stig Thormodsrud <stig@vyatta.com>  Thu, 11 Nov 2010 17:57:14 -0800

vyatta-cfg (0.18.15) unstable; urgency=low

  * Add tab completion for "compare" command.

 -- Stig Thormodsrud <stig@vyatta.com>  Thu, 11 Nov 2010 16:17:45 -0800

vyatta-cfg (0.18.14) unstable; urgency=low

  * Add completion for rollback.

 -- Stig Thormodsrud <stig@vyatta.com>  Thu, 11 Nov 2010 15:29:53 -0800

vyatta-cfg (0.18.13) unstable; urgency=low

  * consolidate similar logic and simplify code

 -- An-Cheng Huang <ancheng@vyatta.com>  Wed, 10 Nov 2010 20:18:25 -0800

vyatta-cfg (0.18.12) unstable; urgency=low

  * fix typo in comment
  * switch to new output framework

 -- An-Cheng Huang <ancheng@vyatta.com>  Wed, 10 Nov 2010 14:09:34 -0800

vyatta-cfg (0.18.11) unstable; urgency=low

  * initial rework of config output framework

 -- An-Cheng Huang <ancheng@vyatta.com>  Tue, 09 Nov 2010 18:40:18 -0800

vyatta-cfg (0.18.10) unstable; urgency=low

  * Add optional minutes parameter to commit-confirm.

 -- Stig Thormodsrud <stig@vyatta.com>  Tue, 09 Nov 2010 18:14:19 -0800

vyatta-cfg (0.18.9) unstable; urgency=low

  * additional change in support of error location.

 -- Michael Larson <mike@vyatta.com>  Tue, 09 Nov 2010 18:01:31 -0800

vyatta-cfg (0.18.8) unstable; urgency=low

  * make commit aware of error location key and allow for passthrough.

 -- Michael Larson <mike@vyatta.com>  Tue, 09 Nov 2010 17:29:59 -0800

vyatta-cfg (0.18.7) unstable; urgency=low

  [ Michael Larson ]
  * modify formatting options for GUI client on -x option. Set option on
    GUI invoked commit.

  [ Stig Thormodsrud ]
  * Add commit-confirm, confirm, and rollback to bash completions.

 -- Stig Thormodsrud <stig@vyatta.com>  Tue, 09 Nov 2010 17:13:00 -0800

vyatta-cfg (0.18.6) unstable; urgency=low

  * extend initial error location support to
    begin,delete,create,update,end--currently only enabled via commit
    flag.

 -- Michael Larson <mike@vyatta.com>  Mon, 08 Nov 2010 18:01:09 -0800

vyatta-cfg (0.18.5) unstable; urgency=low

  * add session assertion for API functions

 -- An-Cheng Huang <ancheng@vyatta.com>  Thu, 04 Nov 2010 18:36:27 -0700

vyatta-cfg (0.18.4) unstable; urgency=low

  * Fix 6404: change load/merge commands to NOT automatically commit.

 -- Stig Thormodsrud <stig@vyatta.com>  Thu, 04 Nov 2010 17:03:22 -0700

vyatta-cfg (0.18.3) unstable; urgency=low

  * Add hook to call config mode 'compare'

 -- Stig Thormodsrud <stig@vyatta.com>  Tue, 02 Nov 2010 17:38:36 -0700

vyatta-cfg (0.18.2) unstable; urgency=low

  * change first, last, firstlast behavior to apply environment setting
    on each action applied. will be used to help resolve problems
    identified w/ fw synchronization of rules.

 -- Michael Larson <mike@vyatta.com>  Tue, 02 Nov 2010 09:34:48 -0700

vyatta-cfg (0.18.1) unstable; urgency=low

  [ An-Cheng Huang ]
  * initial lex/yacc config file parser

  [ Michael Larson ]
  * increase resolution of timing messages.

  [ Stephen Hemminger ]
  * Move irq affinity scripts out of this package
  * Make dependency on current vyatta-cfg-system
  * Update makefile to reflect moved irqaffin programs
  * fix email addresses in changelog

 -- Stephen Hemminger <stephen.hemminger@vyatta.com>  Wed, 27 Oct 2010 10:43:30 -0700

vyatta-cfg (0.17.33) unstable; urgency=low

  [ Stephen Hemminger ]
  * Pull the little run_init hack out

  [ An-Cheng Huang ]
  * temporary workaround for bug 5708

 -- An-Cheng Huang <ancheng@vyatta.com>  Mon, 18 Oct 2010 18:54:41 -0700

vyatta-cfg (0.17.32) unstable; urgency=low

  * allow error output to be accessed without config object.

 -- root <root@debian.vyatta.com>  Fri, 15 Oct 2010 15:04:49 -0700

vyatta-cfg (0.17.31) unstable; urgency=low

  * Ignore run_init unless running in selinux
  * Have init reread inittab after config

 -- Stephen Hemminger <stephen.hemminger@vyatta.com>  Thu, 14 Oct 2010 16:19:07 -0700

vyatta-cfg (0.17.30) unstable; urgency=low

  * change location tag for error from reference: to errloc:
  * change error location tag from commit process

 -- root <root@build2.vyatta.com>  Mon, 11 Oct 2010 15:51:37 -0700

vyatta-cfg (0.17.29) unstable; urgency=low

  * reference error location method in config module.

 -- root <root@build.vyatta.com>  Fri, 08 Oct 2010 12:03:25 -0700

vyatta-cfg (0.17.28) unstable; urgency=low

  * Bugfix 5830: Teach auto affinity script to use new queue naming
    scheme.

 -- Bob Gilligan <gilligan@vyatta.com>  Fri, 08 Oct 2010 11:02:14 -0700

vyatta-cfg (0.17.27) unstable; urgency=low

  * moved code for zones to vyatta-zone package

 -- Mohit Mehta <mohit@vyatta.com>  Thu, 07 Oct 2010 19:15:07 -0700

vyatta-cfg (0.17.26) unstable; urgency=low

  * * don't allow adding an interface to a zone that has content-
    inspection enabled

 -- Mohit Mehta <mohit@vyatta.com>  Wed, 06 Oct 2010 16:23:51 -0700

vyatta-cfg (0.17.25) unstable; urgency=low

  * add commit wrapper hook that allows errors with location to be
    written to stdout.

 -- root <root@build.vyatta.com>  Fri, 01 Oct 2010 09:58:30 -0700

vyatta-cfg (0.17.24) unstable; urgency=low

  * Pass optional commit comment through commit to commit hooks.

 -- Stig Thormodsrud <stig@vyatta.com>  Fri, 01 Oct 2010 11:38:50 -0700

vyatta-cfg (0.17.23) unstable; urgency=low

  * Fix Bug 6225 Unable to assign a pppoe interface to zone

 -- Mohit Mehta <mohit@vyatta.com>  Fri, 01 Oct 2010 11:15:14 -0700

vyatta-cfg (0.17.22) unstable; urgency=low

  * cleanup

 -- An-Cheng Huang <ancheng@vyatta.com>  Fri, 24 Sep 2010 11:32:21 -0700

vyatta-cfg (0.17.21) unstable; urgency=low

  * fix for bug 6213.

 -- root <root@build2.vyatta.com>  Fri, 24 Sep 2010 10:49:35 -0700

vyatta-cfg (0.17.20) unstable; urgency=low

  * * move count_iptables_rules to Iptables::Mgr module

 -- Mohit Mehta <mohit@vyatta.com>  Tue, 21 Sep 2010 21:13:55 -0700

vyatta-cfg (0.17.19) unstable; urgency=low

  * * move count_iptables_rule to MISC module

 -- Mohit Mehta <mohit@vyatta.com>  Tue, 21 Sep 2010 17:36:22 -0700

vyatta-cfg (0.17.18) unstable; urgency=low

  * fix for bug 6195

 -- An-Cheng Huang <ancheng@vyatta.com>  Tue, 14 Sep 2010 17:18:19 -0700

vyatta-cfg (0.17.17) unstable; urgency=low

  * rebuild to link with latest apt
  * remove lintian warnings

 -- An-Cheng Huang <ancheng@vyatta.com>  Fri, 03 Sep 2010 13:16:07 -0700

vyatta-cfg (0.17.16) unstable; urgency=low

  * fix squeeze build issue

 -- An-Cheng Huang <ancheng@vyatta.com>  Thu, 02 Sep 2010 18:27:53 -0700

vyatta-cfg (0.17.15) unstable; urgency=low

  [ Michael Larson ]
  * allow commit hook commands to write to stdout.
  * fix for bug 5982.

  [ Mohit Mehta ]
  * commits that don't need to be ported to mendocino from larkspur to
    exclude file

 -- Mohit Mehta <mohit.mehta@vyatta.com>  Fri, 27 Aug 2010 11:36:19 -0700

vyatta-cfg (0.17.14) unstable; urgency=low

  * fix for bug 5960

 -- An-Cheng Huang <ancheng@vyatta.com>  Thu, 26 Aug 2010 19:06:17 -0700

vyatta-cfg (0.17.13) unstable; urgency=low

  * mark the root as "changed" after "comment" operation.

 -- An-Cheng Huang <ancheng@vyatta.com>  Thu, 26 Aug 2010 17:08:00 -0700

vyatta-cfg (0.17.12) unstable; urgency=low

  * new implementation for config output
  * switch vyatta-cfg-cmd-wrapper to new config output implementation.
  * mark changed ancestors up to the root
  * switch "save" to use new config output implementation.
  * don't show extra empty level for typeless leaf nodes.

 -- An-Cheng Huang <ancheng@vyatta.com>  Thu, 26 Aug 2010 16:47:13 -0700

vyatta-cfg (0.17.11) unstable; urgency=low

  * switch to unordered_map
  * remove sorting from unsorted API calls

 -- An-Cheng Huang <ancheng@vyatta.com>  Wed, 25 Aug 2010 17:20:57 -0700

vyatta-cfg (0.17.10) unstable; urgency=low

  * add extensible node sorting mechanism

 -- An-Cheng Huang <ancheng@vyatta.com>  Tue, 24 Aug 2010 18:58:31 -0700

vyatta-cfg (0.17.9) unstable; urgency=low

  * move "changed" status handling into library

 -- An-Cheng Huang <ancheng@vyatta.com>  Mon, 23 Aug 2010 14:51:19 -0700

vyatta-cfg (0.17.8) unstable; urgency=low

  * don't remove the workaround yet

 -- An-Cheng Huang <ancheng@vyatta.com>  Fri, 20 Aug 2010 19:16:01 -0700

vyatta-cfg (0.17.7) unstable; urgency=low

  * handle "changed" status properly
  * remove workaround for "changed" status handling
  * mark nodes created by "default" as "changed"

 -- An-Cheng Huang <ancheng@vyatta.com>  Fri, 20 Aug 2010 13:52:02 -0700

vyatta-cfg (0.17.6) unstable; urgency=low

  * add API function
  * adjust deactivate-aware logic

 -- An-Cheng Huang <ancheng@vyatta.com>  Thu, 19 Aug 2010 18:57:20 -0700

vyatta-cfg (0.17.5) unstable; urgency=low

  * add function to perl API
  * allow Vyatta::Config constructor to set level

 -- An-Cheng Huang <ancheng@vyatta.com>  Fri, 13 Aug 2010 18:28:02 -0700

vyatta-cfg (0.17.4) unstable; urgency=low

  * change all vector/string size to size_t just to be safe.
  * get rid of lintian warning
  * add API function for retrieving deleted values of a multi node.

 -- An-Cheng Huang <ancheng@vyatta.com>  Fri, 13 Aug 2010 11:19:25 -0700

vyatta-cfg (0.17.3) unstable; urgency=low

  * add more functions to shell API

 -- An-Cheng Huang <ancheng@vyatta.com>  Thu, 12 Aug 2010 18:40:17 -0700

vyatta-cfg (0.17.2) unstable; urgency=low

  * add required special cases for adsl/pppo* interfaces.

 -- An-Cheng Huang <ancheng@vyatta.com>  Thu, 12 Aug 2010 15:56:17 -0700

vyatta-cfg (0.17.1) unstable; urgency=low

  * remove unneeded env variables
  * add util function to Interface.pm

 -- An-Cheng Huang <ancheng@vyatta.com>  Thu, 12 Aug 2010 14:58:42 -0700

vyatta-cfg (0.17.0) unstable; urgency=low

  * document equivalent perl API functions for shell API.
  * add more functions to shell API

 -- An-Cheng Huang <ancheng@vyatta.com>  Thu, 12 Aug 2010 12:04:38 -0700

vyatta-cfg (0.16.113) unstable; urgency=low

  * add symlink for shell API binary
  * add functions to shell API
  * add comments to document shell API usage

 -- An-Cheng Huang <ancheng@vyatta.com>  Wed, 11 Aug 2010 17:00:42 -0700

vyatta-cfg (0.16.112) unstable; urgency=low

  * add functions to shell API
  * simplify extension of shell API
  * further simplify shell API extension and add more functions.

 -- An-Cheng Huang <ancheng@vyatta.com>  Tue, 10 Aug 2010 19:16:20 -0700

vyatta-cfg (0.16.111) unstable; urgency=low

  * separate libvyatta-cfg1 package

 -- An-Cheng Huang <ancheng@vyatta.com>  Tue, 10 Aug 2010 13:46:24 -0700

vyatta-cfg (0.16.110) unstable; urgency=low

  * remove "def" and "node.val" usage from high-level operations.
  * commit needs to flush "progress file"
  * provide default edit level
  * add function to C API

 -- An-Cheng Huang <ancheng@vyatta.com>  Mon, 09 Aug 2010 18:52:40 -0700

vyatta-cfg (0.16.109) unstable; urgency=low

  * eval "allowed:" script in template
  * new API change

 -- An-Cheng Huang <ancheng@vyatta.com>  Tue, 03 Aug 2010 17:50:17 -0700

vyatta-cfg (0.16.108) unstable; urgency=low

  * handle potential exceptions from filesystem operations.
  * make edit do implicit set

 -- An-Cheng Huang <ancheng@vyatta.com>  Sat, 31 Jul 2010 15:06:24 -0700

vyatta-cfg (0.16.107) unstable; urgency=low

  * add default status observers
  * new API changes
  * make destructors virtual

 -- An-Cheng Huang <ancheng@vyatta.com>  Fri, 30 Jul 2010 16:22:55 -0700

vyatta-cfg (0.16.106) unstable; urgency=low

  [ An-Cheng Huang ]
  * add cstore-specific header file

  [ Michael Larson ]
  * timing syslog entries on commit hooks

  [ An-Cheng Huang ]
  * remove dev package dependency on vyatta-cfg

 -- An-Cheng Huang <ancheng@vyatta.com>  Thu, 29 Jul 2010 18:56:20 -0700

vyatta-cfg (0.16.105) unstable; urgency=low

  [ Michael Larson ]
  * first commit to mendocino!

  [ An-Cheng Huang ]
  * handle single quotes in comp_help

  [ Stephen Hemminger ]
  * Add range and ipv6range as val_help types

  [ An-Cheng Huang ]
  * add new cstore library

 -- An-Cheng Huang <ancheng@vyatta.com>  Wed, 28 Jul 2010 14:31:31 -0700

vyatta-cfg (0.16.104) unstable; urgency=low

  * UNRELEASED

 -- An-Cheng Huang <ancheng@vyatta.com>  Thu, 22 Jul 2010 17:23:50 -0700

vyatta-cfg (0.16.103) unstable; urgency=low

  * output comp_help in addition to normal help
  * change quoting

 -- An-Cheng Huang <ancheng@vyatta.com>  Wed, 21 Jul 2010 18:35:40 -0700

vyatta-cfg (0.16.102) unstable; urgency=low

  * fix for bug 5882.

 -- Michael Larson <slioch@slioch.vyatta.com>  Wed, 21 Jul 2010 16:34:56 -0700

vyatta-cfg (0.16.101) unstable; urgency=low

  * fix for bug 5887

 -- An-Cheng Huang <ancheng@vyatta.com>  Wed, 21 Jul 2010 15:18:43 -0700

vyatta-cfg (0.16.100) unstable; urgency=low

  * support ipv4range and ! in val_help

 -- An-Cheng Huang <ancheng@vyatta.com>  Wed, 21 Jul 2010 11:32:59 -0700

vyatta-cfg (0.16.99) unstable; urgency=low

  * more cleanup to new help impl.

 -- Michael Larson <slioch@slioch.vyatta.com>  Mon, 19 Jul 2010 17:23:42 -0700

vyatta-cfg (0.16.98) unstable; urgency=low

  * modified handling of status return codes for child process.

 -- Michael Larson <slioch@slioch.vyatta.com>  Mon, 19 Jul 2010 17:04:13 -0700

vyatta-cfg (0.16.97) unstable; urgency=low

  [ Stephen Hemminger ]
  * Set executable bit on perl scripts

  [ Michael Larson ]
  * modified syntax and commit checks now applied during commit.

 -- Michael Larson <slioch@slioch.vyatta.com>  Mon, 19 Jul 2010 15:06:03 -0700

vyatta-cfg (0.16.96) unstable; urgency=low

  * fix for bug 5794. Comments are not allowed on multinode parent.

 -- Michael Larson <slioch@slioch.vyatta.com>  Fri, 16 Jul 2010 13:49:35 -0700

vyatta-cfg (0.16.95) unstable; urgency=low

  * fix for bug 5789 and bug 5860

 -- Michael Larson <slioch@slioch.vyatta.com>  Fri, 16 Jul 2010 10:54:24 -0700

vyatta-cfg (0.16.94) unstable; urgency=low

  * allow escaping literal strings

 -- An-Cheng Huang <ancheng@vyatta.com>  Thu, 15 Jul 2010 13:18:31 -0700

vyatta-cfg (0.16.93) unstable; urgency=low

  * separate val_help parsing from eval

 -- An-Cheng Huang <ancheng@vyatta.com>  Wed, 14 Jul 2010 17:03:27 -0700

vyatta-cfg (0.16.92) unstable; urgency=low

  * fix for bug 5803

 -- An-Cheng Huang <ancheng@vyatta.com>  Thu, 08 Jul 2010 13:58:51 -0700

vyatta-cfg (0.16.91) unstable; urgency=low

  * remove activate/deactivate from cli command completion and help.

 -- Michael Larson <slioch@slioch.vyatta.com>  Fri, 02 Jul 2010 09:49:53 -0700

vyatta-cfg (0.16.90) unstable; urgency=low

  * fix for bug 5762.

 -- Michael Larson <slioch@slioch.vyatta.com>  Wed, 30 Jun 2010 11:19:05 -0700

vyatta-cfg (0.16.89) unstable; urgency=low

  * Bugfix 5512: Bind mount /boot and /boot/grub on image-installed
    systems.
  * Don't let bind mount of /boot happen on livecd.

 -- Bob Gilligan <gilligan@vyatta.com>  Tue, 29 Jun 2010 17:45:57 -0700

vyatta-cfg (0.16.88) unstable; urgency=low

  [ An-Cheng Huang ]
  * return false for invalid value instead of exiting

  [ Michael Larson ]
  * add option to save w/o default values.

 -- Michael Larson <slioch@slioch.vyatta.com>  Tue, 29 Jun 2010 10:47:37 -0700

vyatta-cfg (0.16.87) unstable; urgency=low

  * fix for bug 5721 and 5722--actually these were duplicates.

 -- Michael Larson <slioch@slioch.vyatta.com>  Fri, 25 Jun 2010 20:15:03 -0700

vyatta-cfg (0.16.86) unstable; urgency=low

  * correct error message when attempting to deactivate a leaf or multi
    node.
  * fix for bug 5717.

 -- Michael Larson <slioch@slioch.vyatta.com>  Fri, 25 Jun 2010 17:09:47 -0700

vyatta-cfg (0.16.85) unstable; urgency=low

  * fix additional case for vyatta guard restarting under deletion of
    deactivated nodes.

 -- Michael Larson <slioch@slioch.vyatta.com>  Thu, 24 Jun 2010 13:07:56 -0700

vyatta-cfg (0.16.84) unstable; urgency=low

  [ = ]
  * Script to generate Vyatta command help strings from template files
  * Script to automatically update help string for each node.def
    according

  [ An-Cheng Huang ]
  * add val_help mechanism
  * remove unused API function

  [ Michael Larson ]
  * partial fix for bug 5729 (comment #1).

  [ An-Cheng Huang ]
  * remove unneeded API function

  [ Michael Larson ]
  * 2nd part fix for bug 5729.

 -- Michael Larson <slioch@slioch.vyatta.com>  Wed, 23 Jun 2010 15:34:18 -0700

vyatta-cfg (0.16.83) unstable; urgency=low

  * fix for bug 5716

 -- Michael Larson <slioch@slioch.vyatta.com>  Mon, 21 Jun 2010 17:30:14 -0700

vyatta-cfg (0.16.82) unstable; urgency=low

  * fix for bug 5708.

 -- Michael Larson <slioch@slioch.vyatta.com>  Mon, 21 Jun 2010 13:22:43 -0700

vyatta-cfg (0.16.81) unstable; urgency=low

  * lstat checks should have been covered on last checkin.

 -- Michael Larson <slioch@slioch.vyatta.com>  Mon, 21 Jun 2010 11:39:04 -0700

vyatta-cfg (0.16.80) unstable; urgency=low

  * fix for bug 5705

 -- Michael Larson <slioch@slioch.vyatta.com>  Sat, 19 Jun 2010 21:11:13 -0700

vyatta-cfg (0.16.79) unstable; urgency=low

  * fix for bug 5701.

 -- Michael Larson <slioch@slioch.vyatta.com>  Fri, 18 Jun 2010 17:34:30 -0700

vyatta-cfg (0.16.78) unstable; urgency=low

  * add boot hook script.

 -- Michael Larson <slioch@slioch.vyatta.com>  Thu, 17 Jun 2010 10:28:55 -0700

vyatta-cfg (0.16.77) unstable; urgency=low

  [ An-Cheng Huang ]
  * get rid of lintian error

  [ Michael Larson ]
  * fix for bug 5696. set up relative path correctly in all cases and
    proper handling of slashes in embedded multis when checking

 -- Michael Larson <slioch@slioch.vyatta.com>  Wed, 16 Jun 2010 14:44:11 -0700

vyatta-cfg (0.16.76) unstable; urgency=low

  * add support for bnx2x cards to auto smp affinity scripts

 -- Robert Bays <robert@vyatta.com>  Fri, 11 Jun 2010 16:13:21 -0700

vyatta-cfg (0.16.75) unstable; urgency=low

  * Revert "allow for reverse difference between configurations."

 -- Michael Larson <slioch@slioch.vyatta.com>  Fri, 11 Jun 2010 15:48:45 -0700

vyatta-cfg (0.16.74) unstable; urgency=low

  [ Michael Larson ]
  * allow for reverse difference between configurations.

  [ Mohit Mehta ]
  * add function to get all configured sync-groups

  [ Michael Larson ]

 -- Michael Larson <slioch@slioch.vyatta.com>  Fri, 11 Jun 2010 15:19:08 -0700

vyatta-cfg (0.16.73) unstable; urgency=low

  [ An-Cheng Huang ]
  * add value character restriction

  [ Michael Larson ]
  * extension to cmd wrapper.

 -- Michael Larson <slioch@slioch.vyatta.com>  Fri, 11 Jun 2010 10:50:01 -0700

vyatta-cfg (0.16.72) unstable; urgency=low

  * fix for bug 5679.

 -- Michael Larson <slioch@slioch.vyatta.com>  Thu, 10 Jun 2010 13:51:04 -0700

vyatta-cfg (0.16.71) unstable; urgency=low

  * better location for previous fix to bug 5676

 -- Michael Larson <slioch@slioch.vyatta.com>  Wed, 09 Jun 2010 17:44:16 -0700

vyatta-cfg (0.16.70) unstable; urgency=low

  * fix for bug 5676

 -- Michael Larson <slioch@slioch.vyatta.com>  Wed, 09 Jun 2010 17:10:46 -0700

vyatta-cfg (0.16.69) unstable; urgency=low

  [ An-Cheng Huang ]
  * fix another default value display problem

  [ Michael Larson ]
  * cleanup and fix cases to handle activated deleted multinodes
    correctly. simplified deactivated nodes logic in commit.

  [ Mohit Mehta ]
  * * changes to be able to use list functions with different CLI fetch
    functions

 -- Mohit Mehta <mohit.mehta@vyatta.com>  Wed, 09 Jun 2010 15:01:28 -0700

vyatta-cfg (0.16.68) unstable; urgency=low

  * fix for bug 5667. Moved the location of the deactivate check.

 -- Michael Larson <slioch@slioch.vyatta.com>  Tue, 08 Jun 2010 17:07:25 -0700

vyatta-cfg (0.16.67) unstable; urgency=low

  * fix for bug 5213

 -- An-Cheng Huang <ancheng@vyatta.com>  Tue, 08 Jun 2010 16:19:07 -0700

vyatta-cfg (0.16.66) unstable; urgency=low

  * Additional apis missing support for deactivate node. problem was
    seen when reactivating bgp neighbor node.

 -- Michael Larson <slioch@slioch.vyatta.com>  Mon, 07 Jun 2010 17:48:25 -0700

vyatta-cfg (0.16.65) unstable; urgency=low

  * fix for bug 5610 and bug 5655.

 -- Michael Larson <slioch@slioch.vyatta.com>  Mon, 07 Jun 2010 16:10:44 -0700

vyatta-cfg (0.16.64) unstable; urgency=low

  * add commit hook directory.
  * fix for bug 5643. API changes missed exists(). flag check added.

 -- Michael Larson <slioch@slioch.vyatta.com>  Sat, 05 Jun 2010 20:04:14 -0700

vyatta-cfg (0.16.63) unstable; urgency=low

  * remove 'done' from end of activate script.
  * fix for deactivated root node that is deleted and then committed.
  * modified show output when root deactivated node is deleted. in this
    case suppress the active designation.

 -- Michael Larson <slioch@slioch.vyatta.com>  Fri, 04 Jun 2010 15:33:08 -0700

vyatta-cfg (0.16.62) unstable; urgency=low

  * prevent deactivate from being applied to a created node within a
    single commit.

 -- Michael Larson <slioch@slioch.vyatta.com>  Fri, 04 Jun 2010 11:44:00 -0700

vyatta-cfg (0.16.61) unstable; urgency=low

  * adjusting spacing for new deactivate/activation notation in
    show/config output.

 -- Michael Larson <slioch@slioch.vyatta.com>  Thu, 03 Jun 2010 20:43:08 -0700

vyatta-cfg (0.16.60) unstable; urgency=low

  [ Michael Larson ]
  *     implemented modified notation for pre-commit
    activate/deactivate. added check on modified nodes prior to

  [ Stig Thormodsrud ]
  * Fix 1452: Add warning prompt to save configuration when exiting
    configuration mode.

 -- Stig Thormodsrud <stig@vyatta.com>  Thu, 03 Jun 2010 18:26:47 -0700

vyatta-cfg (0.16.59) unstable; urgency=low

  * move list functions to vrrp perl module

 -- Mohit Mehta <mohit.mehta@vyatta.com>  Thu, 03 Jun 2010 16:31:49 -0700

vyatta-cfg (0.16.58) unstable; urgency=low

  * fix for 5565.

 -- Michael Larson <slioch@slioch.vyatta.com>  Thu, 03 Jun 2010 14:22:17 -0700

vyatta-cfg (0.16.57) unstable; urgency=low

  [ An-Cheng Huang ]
  * simplify output init

  [ Michael Larson ]
  * fixed break in regression on action failures. will revisit compilier
    warning for this conditional

 -- Michael Larson <slioch@slioch.vyatta.com>  Thu, 03 Jun 2010 11:50:56 -0700

vyatta-cfg (0.16.56) unstable; urgency=low

  [ Stephen Hemminger ]
  * Remove unnecessary return statements

  [ Michael Larson ]
  * fix for compilier warnings in commit2.c

  [ Stephen Hemminger ]
  * Fix missing help text

  [ Michael Larson ]
  * more fixes for compilier warnings.
  * Additional fix to cli_new.c on arg.
  * fix for bug 5647.

 -- Michael Larson <slioch@slioch.vyatta.com>  Wed, 02 Jun 2010 17:31:53 -0700

vyatta-cfg (0.16.55) unstable; urgency=low

  * bug fix for 5646. Suppress variable replacement if deactivated for
    disabled nodes (where variables reside).

 -- Michael Larson <slioch@slioch.vyatta.com>  Tue, 01 Jun 2010 14:32:12 -0700

vyatta-cfg (0.16.54) unstable; urgency=low

  [ An-Cheng Huang ]
  * add constness to parse_def

  [ Michael Larson ]
  * fix for bug 5649. Need to initialize val_types for value comparison
    to ERROR_TYPE

 -- Michael Larson <slioch@slioch.vyatta.com>  Mon, 31 May 2010 18:16:17 -0700

vyatta-cfg (0.16.53) unstable; urgency=low

  [ Michael Larson ]
  * added hook at completion of commit process.

  [ Stig Thormodsrud ]
  * Fix "show vrrp" regression caused by
    b68ac2b1969060ea6fa2f011a3107c83ad26e96d.

 -- Stig Thormodsrud <stig@vyatta.com>  Sat, 29 May 2010 15:19:36 -0700

vyatta-cfg (0.16.52) unstable; urgency=low

  [ An-Cheng Huang ]
  * include needed header

  [ Michael Larson ]
  * addition support for deactivate mode in perl api. Nodes should now
    be masked when deactivated--deactivated

  [ An-Cheng Huang ]
  * update .gitignore

  [ Michael Larson ]
  * fix bad comparison in multiple-type check

  [ Stephen Hemminger ]
  * Fix compiler warnings about overriding const

  [ An-Cheng Huang ]
  * make space after template fields optional
  * always zero vtw_def struct before parsing template
  * remove unnecessary memset calls

  [ Stig Thormodsrud ]
  * Remove single quotes except on leaf-node.

 -- Stig Thormodsrud <stig@vyatta.com>  Fri, 28 May 2010 17:39:45 -0700

vyatta-cfg (0.16.51) unstable; urgency=low

  * fix for loading config for deactivated nodes. allows nested
    deactivates within a single set of deactivated commands. only
    preserves
  * additional fix for boot loading of deactivate nodes.
  * fix for content-inspection on deactivate.

 -- Michael Larson <slioch@slioch.vyatta.com>  Thu, 27 May 2010 16:50:33 -0700

vyatta-cfg (0.16.50) unstable; urgency=low

  * script that will remove migration comments from configuration file.
    to remove these comments from the comments in the action
    configuration the user should:
  * fix for multiple type support in cli for the following case:

 -- Michael Larson <slioch@slioch.vyatta.com>  Wed, 26 May 2010 13:52:16 -0700

vyatta-cfg (0.16.49) unstable; urgency=low

  * final fix for 5610. fixes loading where node in active config is
    deactivated and is active in loaded configuration.

 -- Michael Larson <slioch@slioch.vyatta.com>  Tue, 25 May 2010 09:53:47 -0700

vyatta-cfg (0.16.48) unstable; urgency=low

  * make validate_ipv6net consistent with others. validateType decides
    whether

 -- Mohit Mehta <mohit.mehta@vyatta.com>  Mon, 24 May 2010 15:43:48 -0700

vyatta-cfg (0.16.47) unstable; urgency=low

  * don't count current node towards limit if it already matches a node
    in the configuration.

 -- Michael Larson <slioch@slioch.vyatta.com>  Fri, 21 May 2010 15:18:54 -0700

vyatta-cfg (0.16.46) unstable; urgency=low

  * Rename sysfs to net_set

 -- Stephen Hemminger <stephen.hemminger@vyatta.com>  Fri, 21 May 2010 15:00:54 -0700

vyatta-cfg (0.16.45) unstable; urgency=low

  * Add command to get/set sysfs files

 -- Stephen Hemminger <stephen.hemminger@vyatta.com>  Fri, 21 May 2010 14:18:59 -0700

vyatta-cfg (0.16.44) unstable; urgency=low

  * fix for disable nodes loading (bug 5610). Additional checks added on
    configuration of disable nodes. requires vyatta-config-migrate
    package as well.

 -- Michael Larson <slioch@slioch.vyatta.com>  Fri, 21 May 2010 10:21:32 -0700

vyatta-cfg (0.16.43) unstable; urgency=low

  * fixed error message on multinode limit exceeded--refer to parent
    node name, not value.
  * fixed seg violation on commit due to extended multiple types support
    in valstruct.

 -- Michael Larson <slioch@slioch.vyatta.com>  Thu, 20 May 2010 15:41:25 -0700

vyatta-cfg (0.16.42) unstable; urgency=low

  * fix for bug 5618. needed to extend valstruct to maintain multiple
    types rather than using first type found in node.val file. also
    simplified type check.

 -- Michael Larson <slioch@slioch.vyatta.com>  Thu, 20 May 2010 13:36:53 -0700

vyatta-cfg (0.16.41) unstable; urgency=low

  * trap for illegal characters in comment field being set by user and
    provide feedback.
  * modified tag limit == 1. Now when set this node will only allow a
    single instance. todo update the parsing structure to support a
    signed value to support embedded tag node

 -- Michael Larson <slioch@slioch.vyatta.com>  Wed, 19 May 2010 14:56:31 -0700

vyatta-cfg (0.16.40) unstable; urgency=low

  [ Arthur Xiong ]
  * 1) skip comment and empty lines in priority file;

  [ Michael Larson ]
  * added additional warning message if the user tries to deactivate a
    node that has already been deactivated.
  * initial checkin of comment feature for cli.

  [ An-Cheng Huang ]
  * POC implementation of unified enumeration mechanism

 -- An-Cheng Huang <ancheng@vyatta.com>  Fri, 14 May 2010 17:41:16 -0700

vyatta-cfg (0.16.39) unstable; urgency=low

  * additional fix

 -- An-Cheng Huang <ancheng@vyatta.com>  Thu, 06 May 2010 17:32:40 -0700

vyatta-cfg (0.16.38) unstable; urgency=low

  * fix parsing error in node.def--seen with boolean default values.

 -- Michael Larson <slioch@slioch.vyatta.com>  Thu, 06 May 2010 16:04:45 -0700

vyatta-cfg (0.16.37) unstable; urgency=low

  [ Arthur ]
  * A script to automatically update/add priority tag with some value
    for

  [ Arthur Xiong ]
  * Update regex to handle priority line without space(s) and comment in
    the
  * Update to handle none default path to the templates if provided

  [ Michael Larson ]
  * initial working version of activate and deactivate:
    load,save,show,commit supported.
  * boot loader support now added. various bug fixes and some small
    rework.

 -- Michael Larson <slioch@slioch.vyatta.com>  Wed, 05 May 2010 21:34:38 -0700

vyatta-cfg (0.16.36) unstable; urgency=low

  * support all valid multi-type types

 -- An-Cheng Huang <ancheng@vyatta.com>  Fri, 23 Apr 2010 16:04:04 -0700

vyatta-cfg (0.16.35) unstable; urgency=low

  [ Michael Larson ]
  * multinode limit and multiple types now supported through config.pm
  * support for PARENT reference in priority statements. Example:

  [ An-Cheng Huang ]

 -- An-Cheng Huang <ancheng@vyatta.com>  Thu, 22 Apr 2010 18:48:13 -0700

vyatta-cfg (0.16.34) unstable; urgency=low

  * Multiple (i.e. one or two) datatypes can now be supported on a
    node.def type definition.

 -- Michael Larson <slioch@slioch.vyatta.com>  Thu, 15 Apr 2010 13:48:41 -0700

vyatta-cfg (0.16.33) unstable; urgency=low

  * Rename in0 to ifb0

 -- Stephen Hemminger <stephen.hemminger@vyatta.com>  Thu, 15 Apr 2010 13:14:11 -0700

vyatta-cfg (0.16.32) unstable; urgency=low

  * fix for bug 2176.

 -- Michael Larson <slioch@slioch.vyatta.com>  Tue, 13 Apr 2010 13:15:47 -0700

vyatta-cfg (0.16.31) unstable; urgency=low

  * Add support for input interface in Interface module
  * Defer reading ppp config until necessary

 -- Stephen Hemminger <stephen.hemminger@vyatta.com>  Tue, 06 Apr 2010 08:56:31 -0700

vyatta-cfg (0.16.30) unstable; urgency=low

  * Use opendir/grep to get rid of running ls/grep
  * Add support for incoming interface type
  * Remove ifb device skipping

 -- Stephen Hemminger <stephen.hemminger@vyatta.com>  Mon, 05 Apr 2010 16:17:09 -0700

vyatta-cfg (0.16.29) unstable; urgency=low

  * fix for bug 5450.

 -- Michael Larson <slioch@slioch.vyatta.com>  Thu, 01 Apr 2010 14:44:10 -0700

vyatta-cfg (0.16.28) unstable; urgency=low

  * Ignore ifb devices

 -- Stephen Hemminger <stephen.hemminger@vyatta.com>  Tue, 30 Mar 2010 10:47:52 -0700

vyatta-cfg (0.16.27) unstable; urgency=low

  * Allow reading interface description outside config mode

 -- Stephen Hemminger <stephen.hemminger@vyatta.com>  Mon, 29 Mar 2010 16:13:43 -0700

vyatta-cfg (0.16.26) unstable; urgency=low

  [ Stephen Hemminger ]
  * Fix perlcritic warnings

  [ Michael Larson ]
  * changed double quotes to single quotes on in commit actions.

 -- Michael Larson <slioch@slioch.vyatta.com>  Mon, 29 Mar 2010 10:41:07 -0700

vyatta-cfg (0.16.25) unstable; urgency=low

  * fix for bug 5300

 -- Michael Larson <slioch@slioch.vyatta.com>  Fri, 26 Mar 2010 16:12:49 -0700

vyatta-cfg (0.16.24) unstable; urgency=low

  [ Stephen Hemminger ]
  * Need explicit return to guarantee returning false

  [ Stig Thormodsrud ]
  * Fix 5203: negation in firewall rule causes deprecation message

 -- Stig Thormodsrud <stig@vyatta.com>  Wed, 24 Mar 2010 17:13:24 -0700

vyatta-cfg (0.16.23) unstable; urgency=low

  [ An-Cheng Huang ]
  * use template to determine leaf nodes

  [ Stephen Hemminger ]
  * Fix typo in adsl interface discovery

 -- Stephen Hemminger <shemminger@debian.localdomain>  Wed, 17 Mar 2010 14:11:57 -0700

vyatta-cfg (0.16.22) unstable; urgency=low

  * add hook for boot-time config loading environment

 -- An-Cheng Huang <ancheng@vyatta.com>  Mon, 15 Mar 2010 14:03:07 -0700

vyatta-cfg (0.16.21) unstable; urgency=low

  * Fix PPP serial QoS support

 -- Stephen Hemminger <stephen.hemminger@vyatta.com>  Mon, 15 Mar 2010 10:54:28 -0700

vyatta-cfg (0.16.20) unstable; urgency=low

  * Print node name before the warning message.

 -- Stig Thormodsrud <stig@vyatta.com>  Fri, 12 Mar 2010 11:11:56 -0800

vyatta-cfg (0.16.19) unstable; urgency=low

  * run migration as vyattacfg group

 -- An-Cheng Huang <ancheng@vyatta.com>  Thu, 11 Mar 2010 19:03:41 -0800

vyatta-cfg (0.16.18) unstable; urgency=low

  * Bugfix 5021: Make smp_affinity configuration tolerant of failures.

 -- Bob Gilligan <gilligan@vyatta.com>  Tue, 09 Mar 2010 15:53:39 -0800

vyatta-cfg (0.16.17) unstable; urgency=low

  * add function for traversing template hierarchy

 -- An-Cheng Huang <ancheng@vyatta.com>  Fri, 05 Mar 2010 17:52:38 -0800

vyatta-cfg (0.16.16) unstable; urgency=low

  * add cmd-wrapper move command (for app-mode)

 -- An-Cheng Huang <ancheng@vyatta.com>  Fri, 05 Mar 2010 11:27:50 -0800

vyatta-cfg (0.16.15) unstable; urgency=low

  [ Stephen Hemminger ]
  * Fix completion format for loadkey
  * Hide wireless and tunnel key values

  [ Michael Larson ]
  * reapply term multinode sorting. fix for bug 5376

 -- Michael Larson <slioch@slioch.vyatta.com>  Wed, 24 Feb 2010 18:11:47 -0800

vyatta-cfg (0.16.14) unstable; urgency=low

  * add fucntion to return bridge-group that an interface might be
    assigned to

 -- Mohit Mehta <mohit.mehta@vyatta.com>  Thu, 18 Feb 2010 17:28:20 -0800

vyatta-cfg (0.16.13) unstable; urgency=low

  * UNRELEASED

 -- An-Cheng Huang <ancheng@vyatta.com>  Wed, 17 Feb 2010 16:13:47 -0800

vyatta-cfg (0.16.12) unstable; urgency=low

  * Add filename completion for keyfile

 -- Stephen Hemminger <stephen.hemminger@vyatta.com>  Wed, 17 Feb 2010 12:46:26 -0800

vyatta-cfg (0.16.11) unstable; urgency=low

  * Add completion for loadkey

 -- Stephen Hemminger <stephen.hemminger@vyatta.com>  Tue, 16 Feb 2010 14:37:10 -0800

vyatta-cfg (0.16.10) unstable; urgency=low

  [ An-Cheng Huang ]
  * improve default value parsing

  [ Michael Larson ]
  * fixed problem with sibling environment variable flag. Also added

 -- Michael Larson <slioch@slioch.vyatta.com>  Mon, 15 Feb 2010 09:42:14 -0800

vyatta-cfg (0.16.9) unstable; urgency=low

  * Fix handling of pppoe devices

 -- Stephen Hemminger <stephen.hemminger@vyatta.com>  Wed, 10 Feb 2010 16:45:21 -0800

vyatta-cfg (0.16.8) unstable; urgency=low

  * Fix missing bracket

 -- Stephen Hemminger <stephen.hemminger@vyatta.com>  Wed, 10 Feb 2010 08:16:30 -0800

vyatta-cfg (0.16.7) unstable; urgency=low

  [ An-Cheng Huang ]
  * add util function

  [ Stephen Hemminger ]
  * Add preliminary support for pppoe devices

 -- Stephen Hemminger <stephen.hemminger@vyatta.com>  Tue, 09 Feb 2010 21:01:08 -0800

vyatta-cfg (0.16.6) unstable; urgency=low

  * Be unsafe, don't harden
  * Force vyatta-cfg/vyatta-cfg-system synchronization

 -- Stephen Hemminger <stephen.hemminger@vyatta.com>  Fri, 05 Feb 2010 12:31:56 -0800

vyatta-cfg (0.16.5) unstable; urgency=low

  * Remove dead function
  * Allow fine grain disabling of vyatta during boot

 -- Stephen Hemminger <stephen.hemminger@vyatta.com>  Wed, 03 Feb 2010 17:33:31 -0800

vyatta-cfg (0.16.4) unstable; urgency=low

  * Turn on debian hardening
  * Allow disabling vyatta config on kernel boot
  * Rename vyatta-ofr to vyatta-router
  * Move modprobe.d/no-copybreak to vyatta-cfg-system package

 -- Stephen Hemminger <stephen.hemminger@vyatta.com>  Wed, 03 Feb 2010 14:04:35 -0800

vyatta-cfg (0.16.3) unstable; urgency=low

  * Restore priority comments

 -- Stephen Hemminger <stephen.hemminger@vyatta.com>  Tue, 19 Jan 2010 14:16:31 -0800

vyatta-cfg (0.16.2) unstable; urgency=low

  * Rewrite priority script to use File::find
  * Revert "Workaround issues with floppy formatting on some VM and
    hardware"

 -- Stephen Hemminger <stephen.hemminger@vyatta.com>  Tue, 22 Dec 2009 09:52:30 -0800

vyatta-cfg (0.16.1) unstable; urgency=low

  * UNRELEASED

 -- Stephen Hemminger <stephen.hemminger@vyatta.com>  Mon, 21 Dec 2009 13:15:18 -0800

vyatta-cfg (0.16) unstable; urgency=low

  * add derived file
  * Remove no longer used priority file
  * Move tests to vyatta-cfg-system
  * Move interfaces to vyatta-cfg-system package
  * Don't copy templates from here
  * Move no copy break modprobe file to handle Debian Lintian warning
  * Fix lintian warning about vyatta-ofr not providing itself
  * Workaround issues with floppy formatting on some VM and hardware
  * Modprobe files are not executable scripts
  * Remove install step refering to old priority file

 -- Stephen Hemminger <stephen.hemminger@vyatta.com>  Mon, 21 Dec 2009 12:57:23 -0800

vyatta-cfg (0.15.49) unstable; urgency=low

  * Setup vyatta groups in early stage of install

 -- Stephen Hemminger <stephen.hemminger@vyatta.com>  Sun, 20 Dec 2009 18:20:19 -0800

vyatta-cfg (0.15.48) unstable; urgency=low

  * Fix DHCP command handling

 -- Stephen Hemminger <stephen.hemminger@vyatta.com>  Wed, 16 Dec 2009 12:10:00 -0800

vyatta-cfg (0.15.47) unstable; urgency=low

  * Bugfix 5143: Fix grep regex for NICs with >= 10 queues.

 -- Bob Gilligan <gilligan@vyatta.com>  Tue, 08 Dec 2009 12:30:31 -0800

vyatta-cfg (0.15.46) unstable; urgency=low

  * Fix problem from earlier FILE handle removal in Config.pm

 -- Stephen Hemminger <stephen.hemminger@vyatta.com>  Fri, 04 Dec 2009 19:50:34 -0800

vyatta-cfg (0.15.45) unstable; urgency=low

  * Fix perlcritic warnings in Keepalived
  * Fix perlcritic warnings in Config.pm
  * Add alias wrapper for vyatta-load-user-key

 -- Stephen Hemminger <stephen.hemminger@vyatta.com>  Fri, 04 Dec 2009 19:33:59 -0800

vyatta-cfg (0.15.44) unstable; urgency=low

  * remove .changes file after work was done by commit
  * fix for bug 4999

 -- Michael Larson <slioch@slioch.vyatta.com>  Tue, 01 Dec 2009 17:05:54 -0800

vyatta-cfg (0.15.43) unstable; urgency=low

  * Fix 5133: vrrp transition scripts not working properly when going to
    backup

 -- Stig Thormodsrud <stig@vyatta.com>  Tue, 01 Dec 2009 14:58:45 -0800

vyatta-cfg (0.15.42) unstable; urgency=low

  [ Stephen Hemminger ]
  * Change options to floppy mount

  [ Stig Thormodsrud ]
  * Fix breakage from pervious commit.

 -- Stig Thormodsrud <stig@vyatta.com>  Sat, 14 Nov 2009 14:27:27 -0800

vyatta-cfg (0.15.41) unstable; urgency=low

  * preserve node.val order for term multinodes. fix for bug 5103

 -- Michael Larson <mike@ft1.vyatta.com>  Tue, 10 Nov 2009 12:06:38 -0800

vyatta-cfg (0.15.40) unstable; urgency=low

  * Allow inline comments in config template fields.

 -- Bob Gilligan <gilligan@vyatta.com>  Thu, 05 Nov 2009 16:41:12 -0800

vyatta-cfg (0.15.39) unstable; urgency=low

  * Fix missing semicolon.

 -- Stig Thormodsrud <stig@vyatta.com>  Wed, 04 Nov 2009 08:16:11 -0800

vyatta-cfg (0.15.38) unstable; urgency=low

  * Fix uninitialized variable when reading carrier on admin down
    interface.

 -- Stig Thormodsrud <stig@vyatta.com>  Tue, 03 Nov 2009 11:22:03 -0800

vyatta-cfg (0.15.37) unstable; urgency=low

  [ slioch ]
  * fix for missing priority value on embedded multinode. bug behavior
    was more limited than this--at least tag node.def and multiple

 -- root <root@eng-140.vyatta.com>  Mon, 02 Nov 2009 17:26:42 -0800

vyatta-cfg (0.15.36) unstable; urgency=low

  [ David S. Madole ]
  * Add VRRP capability to bonding interfaces and vifs of bonding
    interfaces.

  [ Stig Thormodsrud ]
  * Add method to retrieve carrier value.
  * Convert keepalived to use Interface infrastructure.
  * Fix carrier method.
  * Add natural order sort.
  * Fix spelling error in carrier method.

 -- Stig Thormodsrud <stig@vyatta.com>  Sun, 01 Nov 2009 14:58:58 -0800

vyatta-cfg (0.15.35) unstable; urgency=low

  * Sync config file after saving

 -- Stephen Hemminger <stephen.hemminger@vyatta.com>  Fri, 30 Oct 2009 11:05:03 -0700

vyatta-cfg (0.15.34) unstable; urgency=low

  * Add copybreak option to all ether drivers
  * Avoid updating config.boot unless necessary
  * Change how floppy is mounted

 -- Stephen Hemminger <stephen.hemminger@vyatta.com>  Thu, 29 Oct 2009 11:18:09 -0700

vyatta-cfg (0.15.33) unstable; urgency=low

  [ slioch ]
  * removed out of date priority values from priority file

 -- root <root@eng-140.vyatta.com>  Tue, 27 Oct 2009 17:13:25 -0700

vyatta-cfg (0.15.32) unstable; urgency=low

  [ slioch ]
  * dismantle old priority file parsing and node matching code. removed

  [ Bob Gilligan ]
  * Generalize handling of multi-queue NICs.

 -- Bob Gilligan <gilligan@vyatta.com>  Mon, 26 Oct 2009 17:09:30 -0700

vyatta-cfg (0.15.31) unstable; urgency=low

  [ slioch ]
  * sorts and generates priority statements from priority node.def
    entries
  * fixed script to handle multiple entries for same priority
  * pull priority from file into data structure

  [ Stephen Hemminger ]
  * Fix description setting on vif

  [ slioch ]
  * preserve priorities in hierarchy. old priority still active, but
    commit -s will now display both priorities:
  * priorities should match up on all nodes now, except where the
    priority file diverges from the node.defs
  * activate priority values from node.def. priority file is now no
    longer used and should be considered depricated.

 -- slioch <slioch@eng-140.vyatta.com>  Thu, 22 Oct 2009 15:37:21 -0700

vyatta-cfg (0.15.30) unstable; urgency=low

  * move priority after tag nodes.

 -- slioch <slioch@eng-140.vyatta.com>  Wed, 21 Oct 2009 09:14:04 -0700

vyatta-cfg (0.15.29) unstable; urgency=low

  * pushed priorities to node.def's

 -- slioch <slioch@eng-140.vyatta.com>  Tue, 20 Oct 2009 16:12:40 -0700

vyatta-cfg (0.15.28) unstable; urgency=low

  * new commit mode for debugging.
  * add sudo back to save command, and add check to save script that
    validates vyatta config token at end of file. this will prevent the

 -- slioch <slioch@eng-140.vyatta.com>  Mon, 19 Oct 2009 15:45:34 -0700

vyatta-cfg (0.15.27) unstable; urgency=low

  [ slioch ]
  * modify group ownership on save command

 -- root <root@eng-140.vyatta.com>  Thu, 15 Oct 2009 11:57:14 -0700

vyatta-cfg (0.15.26) unstable; urgency=low

  [ slioch ]
  * followup checkin for fast commit on success behavior. Addresses
    problem with deleted leafs. Partial regression run on changes,
    results map to 10/10 build.

 -- root <root@eng-140.vyatta.com>  Mon, 12 Oct 2009 17:02:45 -0700

vyatta-cfg (0.15.25) unstable; urgency=low

  * Bugfix 2593: Introduce automatic static IRQ affinity balancing for
    some NICs.

 -- Bob Gilligan <gilligan@vyatta.com>  Mon, 12 Oct 2009 16:45:33 -0700

vyatta-cfg (0.15.24) unstable; urgency=low

  * escape value slash in leaf value--followon fix to suppression of
    leaf value with slash in
  * performance optimization on commit. On successful commits (i.e. no
    failures) will improve performance by avoiding the piecewise
    priority based copy and just

 -- slioch <slioch@eng-140.vyatta.com>  Sat, 10 Oct 2009 23:28:36 -0700

vyatta-cfg (0.15.23) unstable; urgency=low

  [ Michael Larson ]
  * remove old source commit head. likely no longer works well given
    corresponding changes made to node.defs
  *  escape value slash in leaf value--followon fix to suppression of
    leaf value with slash in

  [ An-Cheng Huang ]
  * make snmp come up last
  * update .gitignore
  * commit post-processing performance optimization

 -- An-Cheng Huang <ancheng@vyatta.com>  Fri, 09 Oct 2009 19:51:31 -0700

vyatta-cfg (0.15.22) unstable; urgency=low

  * UNRELEASED

 -- root <root@ft1.vyatta.com>  Mon, 05 Oct 2009 09:55:56 -0700

vyatta-cfg (0.15.21) unstable; urgency=low

  [ Michael Larson ]
  *     fix for bug 4969. on leaf nodes scan for '/' and don't make
    these values available to the partial commit status api (bug fix
    4919). this approach will

  [ Stephen Hemminger ]
  * Fix warning from missing return
  * add missing prototypes
  * Update function prototypes

  [ Bob Gilligan ]
  * Add priority nodes to start router advertisement daemon.

 -- Bob Gilligan <gilligan@vyatta.com>  Fri, 02 Oct 2009 18:03:03 -0700

vyatta-cfg (0.15.20) unstable; urgency=low

  [ Michael Larson ]
  * term multinodes perl api support to provide currently committed
    values.

  [ Mohit Mehta ]
  * Fix Bug 4919 "service dns" branch of configuration file missing ...

 -- Mohit Mehta <mohit.mehta@vyatta.com>  Fri, 11 Sep 2009 18:11:11 -0700

vyatta-cfg (0.15.19) unstable; urgency=low

  [ Michael Larson ]
  * leaf node support for new commit. Returns reconciled processed node
    returnOrigPlusComValue()
  * add support for value tags on term multinodes. used in debugging
    output and accounting file.

  [ Stephen Hemminger ]

 -- Stephen Hemminger <stephen.hemminger@vyatta.com>  Fri, 11 Sep 2009 15:43:00 -0700

vyatta-cfg (0.15.18) unstable; urgency=low

  [ Michael Larson ]
  *     add leaf values to path data structures. will show in disgnostic
    output from commit and via .changes

  [ Stephen Hemminger ]
  * Add group vyatta-op

 -- Stephen Hemminger <stephen.hemminger@vyatta.com>  Fri, 11 Sep 2009 08:59:24 -0700

vyatta-cfg (0.15.17) unstable; urgency=low

  [ Michael Larson ]
  * fix for ptr magic on 64 bit system. looks like double ptr was
    getting the missing the last 4 bytes on 64 bit copy.
  *        Priority file generator. This program will iterate over the
    complete template tree and build the

  [ Bob Gilligan ]
  * Bugfix 4700, 4269: Fix set and commit-time checks of ethernet
    address values
  * Bugfix 4700, 4269: Fix set and commit-time checks for ethernet vif
    addresses too

 -- Bob Gilligan <gilligan@vyatta.com>  Wed, 09 Sep 2009 17:39:26 -0700

vyatta-cfg (0.15.16) unstable; urgency=low

  * Allow empty description

 -- Stephen Hemminger <stephen.hemminger@vyatta.com>  Wed, 09 Sep 2009 14:39:25 -0700

vyatta-cfg (0.15.15) unstable; urgency=low

  * added data path to environment during commit. value key is
    "NODE_DATA_PATH". nodes are delimited by "/" rather than spaces.
  * fix for bug 4697. Added range value check that start must be less
    than or equal to stop address

 -- slioch <slioch@eng-140.vyatta.com>  Wed, 09 Sep 2009 09:29:14 -0700

vyatta-cfg (0.15.14) unstable; urgency=low

  * Bugfix 4793: Narrow the set of platforms on which module is loaded.

 -- Bob Gilligan <gilligan@vyatta.com>  Fri, 28 Aug 2009 17:51:04 -0700

vyatta-cfg (0.15.13) unstable; urgency=low

  * Bugfix 4793: Load the acpi_cpufreq module on certain processors.

 -- Bob Gilligan <gilligan@vyatta.com>  Fri, 28 Aug 2009 15:43:00 -0700

vyatta-cfg (0.15.12) unstable; urgency=low

  * add no copybreak for more drivers
  * Failure to set address should fail the commit

 -- Stephen Hemminger <stephen.hemminger@vyatta.com>  Thu, 27 Aug 2009 10:07:06 -0700

vyatta-cfg (0.15.11) unstable; urgency=low

  * Skip more wireless interfaces
  * Add a small script to test for node existance

 -- Stephen Hemminger <stephen.hemminger@vyatta.com>  Mon, 24 Aug 2009 12:16:12 -0700

vyatta-cfg (0.15.10) unstable; urgency=low

  * Add priority for wireless
  * Skip wmaster interface in operational commands
  * Add ability to disable flow-control

 -- Stephen Hemminger <stephen.hemminger@vyatta.com>  Thu, 20 Aug 2009 11:51:01 -0700

vyatta-cfg (0.15.9) unstable; urgency=low

  * check if port name is valid for both tcp and udp when protocol
    tcp_udp

 -- Mohit Mehta <mohit.mehta@vyatta.com>  Fri, 07 Aug 2009 18:56:01 -0700

vyatta-cfg (0.15.8) unstable; urgency=low

  [ slioch ]
  * cleaned out more of the islavista rank code. closing bug 4473 as a
    result

  [ Stig Thormodsrud ]
  * Revert "Fix [Bug 4760] New: members were removed after an in-use
    firewall group"
  * Another attempt to fix 4760.

  [ Stephen Hemminger ]

 -- Stephen Hemminger <stephen.hemminger@vyatta.com>  Thu, 06 Aug 2009 12:18:18 -0700

vyatta-cfg (0.15.7) unstable; urgency=low

  [ Stephen Hemminger ]
  * Add hw_address method for use in bonding

  [ Stig Thormodsrud ]
  * Fix [Bug 4760] New: members were removed after an in-use firewall
    group

 -- Stig Thormodsrud <stig@vyatta.com>  Thu, 30 Jul 2009 11:43:34 -0700

vyatta-cfg (0.15.6) unstable; urgency=low

  * update cli-expand-var script to match current variable reference
    syntax.

 -- An-Cheng Huang <ancheng@vyatta.com>  Wed, 29 Jul 2009 12:02:31 -0700

vyatta-cfg (0.15.5) unstable; urgency=low

  * alter rename rule option to work for firewall and nat rules

 -- Mohit Mehta <mohit.mehta@vyatta.com>  Tue, 28 Jul 2009 17:08:03 -0700

vyatta-cfg (0.15.4) unstable; urgency=low

  [ slioch ]
  * fix for bug 4255. commit check was not being called on active node
    that had deleted children. This change only affects

  [ Stig Thormodsrud ]
  * Fix 4722: Output inconsistent from 'save' and 'load' commands

  [ Mohit Mehta ]

 -- Mohit Mehta <mohit.mehta@vyatta.com>  Fri, 24 Jul 2009 14:27:06 -0700

vyatta-cfg (0.15.3) unstable; urgency=low

  * Bugfix 4717: Remove duplicate entries in priority file.

 -- Bob Gilligan <gilligan@vyatta.com>  Mon, 13 Jul 2009 16:42:48 -0700

vyatta-cfg (0.15.2) unstable; urgency=low

  [ Stig Thormodsrud ]
  * Add more system priorities so that 1 system failure doesn't affect

  [ Stephen Hemminger ]
  * Fix duplicate bonding vif entry

  [ Stig Thormodsrud ]
  * Fix 4623: Removing IPSEC VPN config without removing cluster ipsec
    config drops all interfaces.

 -- Stig Thormodsrud <stig@vyatta.com>  Fri, 10 Jul 2009 14:11:49 -0700

vyatta-cfg (0.15.1) unstable; urgency=low

  * load requires additional environment variables

 -- An-Cheng Huang <ancheng@vyatta.com>  Wed, 08 Jul 2009 18:29:31 -0700

vyatta-cfg (0.14.104) unstable; urgency=low

  [ Mark O'Brien ]
  * Updated bridging/bonding priorites.

  [ slioch ]
  * added isActive function in perl code to allow a comparison of active
  * fixed isActive() api to now support mixed level and passed in
    relative path values.

  [ Stephen Hemminger ]
  * Start bonding vif after bond-group is created
  * Use ip command rather than sysfs to set ifalias

  [ An-Cheng Huang ]

 -- An-Cheng Huang <ancheng@vyatta.com>  Wed, 08 Jul 2009 16:55:51 -0700

vyatta-cfg (0.14.103) unstable; urgency=low

  * fix for ptr magic on 64 bit system. looks like double ptr was
    getting the missing the last 4 bytes on 64 bit copy.

 -- slioch <slioch@eng-140.vyatta.com>  Mon, 06 Jul 2009 17:51:15 -0700

vyatta-cfg (0.14.102) unstable; urgency=low

  * updated perl api for new cli to support working node representation.
    not yet functional without additional testing.
  * bugsfixed in active+working node merge for perl api.
  * fix for bug 4669. Revert string back to value for terminating
    multinodes.

 -- slioch <slioch@eng-140.vyatta.com>  Mon, 06 Jul 2009 14:09:20 -0700

vyatta-cfg (0.14.101) unstable; urgency=low

  * add function to check if a firewall ruleset isActive

 -- Mohit Mehta <mohit.mehta@vyatta.com>  Thu, 02 Jul 2009 12:23:19 -0700

vyatta-cfg (0.14.100) unstable; urgency=low

  * Fix 4664: 'set failed' is returned when duplicated interface IP
    address is set

 -- Stig Thormodsrud <stig@vyatta.com>  Tue, 30 Jun 2009 12:08:55 -0700

vyatta-cfg (0.14.99) unstable; urgency=low

  * add option for renaming firewall rules to cmd-wrapper script

 -- Mohit Mehta <mohit.mehta@vyatta.com>  Tue, 30 Jun 2009 11:39:01 -0700

vyatta-cfg (0.14.98) unstable; urgency=low

  [ slioch ]
  * fix -a option for displaying actions when commit or syntax check is
    present in the node.def. This change only affects display of nodes
    when -a option is used.
  * Commit check now behaves like IslaVista.
  * The SYNTAX and COMMIT tags will be executed before an actions
    (UPDATE,

  [ Mohit Mehta ]
  * make changes to work with dhcp 4.1.0

 -- Mohit Mehta <mohit.mehta@vyatta.com>  Mon, 29 Jun 2009 10:05:13 -0700

vyatta-cfg (0.14.97) unstable; urgency=low

  * add validation for bash special characters

 -- An-Cheng Huang <ancheng@vyatta.com>  Fri, 12 Jun 2009 19:01:29 -0700

vyatta-cfg (0.14.96) unstable; urgency=low

  [ slioch ]
  * fix for bug 4444.
  * fix for bug 4505 merge is now called merge.
  * additional fix for bug 4212. root dirs needed to be reversed on del
    event. passes regression

  [ An-Cheng Huang ]
  * add "restrictive_filename" to TypeChecker

  [ Stephen Hemminger ]
  * Fix update on multi-node
  * Handle speed/duplex settings better
  * Allow delete of ethernet settings when device does not exist
  * Make sure interface name regex are anchored
  * Manage speed duplex in vyatta-interfaces.pl
  * Make sure interface name regex are anchored

  [ An-Cheng Huang ]

 -- An-Cheng Huang <ancheng@vyatta.com>  Fri, 12 Jun 2009 17:09:25 -0700

vyatta-cfg (0.14.95) unstable; urgency=low

  * Bugfix 4235: Improve help text.

 -- Bob Gilligan <gilligan@vyatta.com>  Thu, 04 Jun 2009 10:43:41 -0700

vyatta-cfg (0.14.94) unstable; urgency=low

  [ slioch ]
  * added support for first and last sibling environment variable:
    "ENV_SIBLING_POSITION". This value will either be "FIRST" or "LAST"
    or undefined.

  [ Mohit Mehta ]
  * change default-policy to default-action for zones

 -- Mohit Mehta <mohit.mehta@vyatta.com>  Wed, 03 Jun 2009 16:42:28 -0700

vyatta-cfg (0.14.93) unstable; urgency=low

  * Reset to higher version

 -- An-Cheng Huang <ancheng@vyatta.com>  Mon, 01 Jun 2009 17:40:31 -0700

vyatta-cfg (0.14.91) unstable; urgency=low

  * Bugfix 4235: Code cleanup.

 -- Bob Gilligan <gilligan@vyatta.com>  Fri, 29 May 2009 17:34:27 -0700

vyatta-cfg (0.14.90) unstable; urgency=low

  [ Stephen Hemminger ]
  * Remove priorities from unnecessary bgp steps
  * Fix BGP priority

  [ Bob Gilligan ]
  * Bugfix 4235: Add help for "copy" and "rename" commands.

 -- Bob Gilligan <gilligan@vyatta.com>  Fri, 29 May 2009 15:42:28 -0700

vyatta-cfg (0.14.89) unstable; urgency=low

  * Bugfix 4235: Add help text for "load" and "save" commands in config
    mode.

 -- Bob Gilligan <gilligan@vyatta.com>  Thu, 28 May 2009 14:53:32 -0700

vyatta-cfg (0.14.88) unstable; urgency=low

  * fix for bug 4212 and bug 4434.

 -- slioch <slioch@eng-140.vyatta.com>  Thu, 28 May 2009 13:26:05 -0700

vyatta-cfg (0.14.87) unstable; urgency=low

  * Fix ordering of ospf

 -- Stephen Hemminger <stephen.hemminger@vyatta.com>  Wed, 27 May 2009 16:01:23 -0700

vyatta-cfg (0.14.86) unstable; urgency=low

  * Bugfix 4428: Disable copybreak in selected drivers to improve
    performance.

 -- Bob Gilligan <gilligan@vyatta.com>  Tue, 26 May 2009 20:42:25 +0000

vyatta-cfg (0.14.85) unstable; urgency=low

  * Update priority file
  * Simplify ospf/rip priority

 -- Stephen Hemminger <stephen.hemminger@vyatta.com>  Fri, 22 May 2009 10:49:47 -0700

vyatta-cfg (0.14.84) unstable; urgency=low

  [ An-Cheng Huang ]
  * add "discard" command to cmd wrapper

  [ slioch ]
  * added load-merge command to configuration mode

  [ Bob Gilligan ]
  * Bugfix 4432: Don't validate interface name in "check" sub-command.

 -- Bob Gilligan <gilligan@vyatta.com>  Thu, 21 May 2009 17:28:48 -0700

vyatta-cfg (0.14.83) unstable; urgency=low

  * Add wireless device to table
  * Allow creating vlan on disabled device
  * Add script option to check if interface is up
  * Only bring up VIF if real device is up

 -- Stephen Hemminger <stephen.hemminger@vyatta.com>  Thu, 21 May 2009 10:40:00 -0700

vyatta-cfg (0.14.82) unstable; urgency=low

  * Use the default_smp_affinity /proc file if it is available.

 -- Bob Gilligan <gilligan@vyatta.com>  Wed, 20 May 2009 16:41:25 -0700

vyatta-cfg (0.14.81) unstable; urgency=low

  [ slioch ]
  * merge option added to load script. "load [configfile] --merge" adds
    configuration to current
  * root node support on load merge operation. additional work needed
    for deeper merge path support
  * now explicit root merge works up to first multinode with explicit
    path
  * notes on arbitrary root node loading in merge operations.

  [ Bob Gilligan ]
  * Bugfix 4427: Handle multiqueue NICs.

 -- Bob Gilligan <gilligan@vyatta.com>  Wed, 20 May 2009 16:21:53 -0700

vyatta-cfg (0.14.80) unstable; urgency=low

  [ Stephen Hemminger ]
  * Fix warnings from using undefined variable

  [ Mohit Mehta ]
  * * don't allow user to change zone-type on the fly

 -- Mohit Mehta <mohit.mehta@vyatta.com>  Wed, 06 May 2009 16:52:23 -0700

vyatta-cfg (0.14.79) unstable; urgency=low

  * * add flag to print commands to STDOUT for debugging

 -- Mohit Mehta <mohit.mehta@vyatta.com>  Tue, 05 May 2009 11:49:38 -0700

vyatta-cfg (0.14.78) unstable; urgency=low

  * fix for bug 4338. update was being called on active nodes that
    contained

 -- slioch <slioch@eng-140.vyatta.com>  Fri, 01 May 2009 22:57:05 -0700

vyatta-cfg (0.14.77) unstable; urgency=low

  [ Stephen Hemminger ]
  * Fix spelling errors in priority file comments

  [ An-Cheng Huang ]
  * add "load" support in vyatta-cfg-cmd-wrapper

 -- An-Cheng Huang <ancheng@vyatta.com>  Fri, 01 May 2009 11:05:56 -0700

vyatta-cfg (0.14.76) unstable; urgency=low

  * testing if this fixes diable-link-detect file move problem

 -- Mohit Mehta <mohit.mehta@vyatta.com>  Wed, 29 Apr 2009 14:48:20 -0700

vyatta-cfg (0.14.75) unstable; urgency=low

  * Rename virtual-ethernet to pseudo-ethernet

 -- Stephen Hemminger <stephen.hemminger@vyatta.com>  Wed, 29 Apr 2009 12:32:54 -0700

vyatta-cfg (0.14.74) unstable; urgency=low

  * Extend getIP() to be able to get all addresses
  * Fix bug in is_ip_configured
  * Catch incorrect address format
  * Use getIP() to check for duplicates

 -- Stephen Hemminger <stephen.hemminger@vyatta.com>  Tue, 28 Apr 2009 23:01:55 -0700

vyatta-cfg (0.14.73) unstable; urgency=low

  * Need to convert path to have slashes
  * DHCP should be checking config not flags

 -- Stephen Hemminger <stephen.hemminger@vyatta.com>  Tue, 28 Apr 2009 11:24:42 -0700

vyatta-cfg (0.14.72) unstable; urgency=low

  [ Stephen Hemminger ]
  * Fix path to virtual-ethernet

  [ Mohit Mehta ]
  * outlaw adding an interface to a zone that has firewall configured
    for it

 -- Mohit Mehta <mohit.mehta@vyatta.com>  Mon, 27 Apr 2009 17:20:22 -0700

vyatta-cfg (0.14.71) unstable; urgency=low

  * reindent code
  * Cleanup exports of Vyatta::Misc

 -- Stephen Hemminger <stephen.hemminger@vyatta.com>  Mon, 27 Apr 2009 14:30:37 -0700

vyatta-cfg (0.14.70) unstable; urgency=low

  * fix broken call to getIP

 -- Mohit Mehta <mohit.mehta@vyatta.com>  Mon, 27 Apr 2009 14:24:11 -0700

vyatta-cfg (0.14.69) unstable; urgency=low

  * Use getIP rather than call 'ip addr'
  * Use undef for false
  * Add method to show configured mtu
  * Handle errors better in show_mtu
  * vyatta-interfaces changes for DHCP

 -- Stephen Hemminger <stephen.hemminger@vyatta.com>  Mon, 27 Apr 2009 10:19:03 -0700

vyatta-cfg (0.14.68) unstable; urgency=low

  [ Stephen Hemminger ]
  * Add support for virtual-ethernets

  [ Stig Thormodsrud ]
  * Add more firewall priorities.

 -- Stig Thormodsrud <stig@vyatta.com>  Sun, 26 Apr 2009 19:02:45 -0700

vyatta-cfg (0.14.67) unstable; urgency=low

  [ Stephen Hemminger ]
  * Fix vyatta-interfaces

  [ Stig Thormodsrud ]
  * Add some debug files to help diagnose boot issue with new cli
    ordering.

 -- Stig Thormodsrud <stig@vyatta.com>  Tue, 21 Apr 2009 17:30:22 -0700

vyatta-cfg (0.14.66) unstable; urgency=low

  * Move disable-link-detect from vytta-cfg-quagga to here

 -- Stephen Hemminger <stephen.hemminger@vyatta.com>  Mon, 20 Apr 2009 09:22:35 -0700

vyatta-cfg (0.14.65) unstable; urgency=low

  * add env override for default session id

 -- An-Cheng Huang <ancheng@vyatta.com>  Mon, 20 Apr 2009 01:43:22 -0700

vyatta-cfg (0.14.64) unstable; urgency=low

  * add function to get zone default-policy

 -- Mohit Mehta <mohit.mehta@vyatta.com>  Thu, 16 Apr 2009 17:43:38 -0700

vyatta-cfg (0.14.63) unstable; urgency=low

  * Add separate priority for 4 firewall trees, since the "end"
    processing

 -- Stig Thormodsrud <stig@vyatta.com>  Mon, 13 Apr 2009 14:25:13 -0700

vyatta-cfg (0.14.62) unstable; urgency=low

  * wild cards are now supported on terminating nodes in the priority
    file:

 -- slioch <slioch@eng-140.vyatta.com>  Sun, 12 Apr 2009 09:52:06 -0700

vyatta-cfg (0.14.61) unstable; urgency=low

  * add zone module

 -- Mohit Mehta <mohit.mehta@vyatta.com>  Fri, 10 Apr 2009 18:40:08 -0700

vyatta-cfg (0.14.60) unstable; urgency=low

  [ Mohit Mehta ]
  * maintain increasing order of priority file

  [ slioch ]
  * remove rank loading from loadconfig. rank load is disabled--will
    remove ordering code (that has no effect) in a future submission.

  [ An-Cheng Huang ]
  * add "save" command to cfg-cmd-wrapper

  [ slioch ]
  * for fans of the new priority|commit system, debug output is now
    enabled on config boot. -a action is activated and last output is
    written to
  * Handle commit failure processing within priority group correctly.
    Processing now stops on failure within priority group (expected
    behavior).

  [ Mohit Mehta ]
  * add priorities and ranks for zone based firewall

  [ slioch ]
  * added syslog entries for debug statements.

  [ Bob Gilligan ]
  * Bugfix 4272: Set log level to "notice" so messages are logged by
    default.

 -- Bob Gilligan <gilligan@vyatta.com>  Thu, 09 Apr 2009 11:40:28 -0700

vyatta-cfg (0.14.59) unstable; urgency=low

  * Fix cut/paste syntax of priority which is different than rank.

 -- Stig Thormodsrud <stig@vyatta.com>  Fri, 03 Apr 2009 17:21:32 -0700

vyatta-cfg (0.14.58) unstable; urgency=low

  * UNRELEASED

 -- Stig Thormodsrud <stig@vyatta.com>  Fri, 03 Apr 2009 13:15:32 -0700

vyatta-cfg (0.14.57) unstable; urgency=low

  * orphaned parent support

 -- slioch <slioch@eng-140.vyatta.com>  Wed, 01 Apr 2009 23:55:09 -0700

vyatta-cfg (0.14.56) unstable; urgency=low

  * Add more service priorities so one service can fail without
    affecting

 -- Stig Thormodsrud <stig@vyatta.com>  Wed, 01 Apr 2009 16:26:43 -0700

vyatta-cfg (0.14.55) unstable; urgency=low

  [ Stig Thormodsrud ]
  * Change rank value such that tunnels get created before "protocols
    rip interface".

  [ Stephen Hemminger ]
  * Add --warn option for vyatta-interfaces

 -- Stephen Hemminger <stephen.hemminger@vyatta.com>  Wed, 01 Apr 2009 12:25:44 -0700

vyatta-cfg (0.14.54) unstable; urgency=low

  [ slioch ]
  * added noop state to commit_action env variable to make scripts
    happy.
  * change noop to active for env variable--this is more consistent with
    the action being applied.

  [ An-Cheng Huang ]
  * make bridge address a different rank to match new priority scheme.

 -- An-Cheng Huang <ancheng@vyatta.com>  Tue, 31 Mar 2009 14:57:12 -0700

vyatta-cfg (0.14.53) unstable; urgency=low

  [ slioch ]
  * only set env varible for commit action on directly deleted set nodes
    and do not promote to enclosing transaction scope.

  [ Stig Thormodsrud ]
  * Remove duplicate priorities for ethernet/vif.

 -- Stig Thormodsrud <stig@vyatta.com>  Mon, 30 Mar 2009 14:21:08 -0700

vyatta-cfg (0.14.52) unstable; urgency=low

  [ slioch ]
  * propagate commit failure error to commit return status.

 -- An-Cheng Huang <ancheng@vyatta.com>  Mon, 30 Mar 2009 11:24:36 -0700

vyatta-cfg (0.14.51) unstable; urgency=low

  * Add all the new ip/ipv6 ospf/rip parameters

 -- Stephen Hemminger <stephen.hemminger@vyatta.com>  Sat, 28 Mar 2009 17:45:13 -0700

vyatta-cfg (0.14.50) unstable; urgency=low

  [ Bob Gilligan ]
  * Update comments in priority file.

  [ Stig Thormodsrud ]
  * Add priorities to create vif before trying to add bridge-group to
    vif.

 -- Stig Thormodsrud <stig@vyatta.com>  Wed, 25 Mar 2009 17:40:56 -0700

vyatta-cfg (0.14.49) unstable; urgency=low

  * Move Keepalived.pm from vyatta-cfg-system

 -- Stephen Hemminger <stephen.hemminger@vyatta.com>  Wed, 25 Mar 2009 16:44:37 -0700

vyatta-cfg (0.14.48) unstable; urgency=low

  [ slioch ]
  * skip comment fields in priority file. a comment field is defined by
    the first non-space character on a line--if this character is a hash
    it is a comment otherwise it's an

  [ Stephen Hemminger ]
  * add ipv6 interface priority
  * Fix update of interface description

  [ Bob Gilligan ]
  * Added explanatory comments to the priority file.

  [ slioch ]
  * bug in logic when implementing additional show command--was causing
    commit failures to be lost on repeated commits.

 -- slioch <slioch@eng-140.vyatta.com>  Wed, 25 Mar 2009 15:51:37 -0700

vyatta-cfg (0.14.47) unstable; urgency=low

  * Cleanup description string
  * Move interface metric configuration until after protocols

 -- Stephen Hemminger <stephen.hemminger@vyatta.com>  Mon, 23 Mar 2009 16:23:45 -0700

vyatta-cfg (0.14.46) unstable; urgency=low

  [ Stephen Hemminger ]
  * Store description in ifalias
  * Remove #! /usr/bin/perl

  [ slioch ]
  * added command to view set of actions and nodes applied to system in
    order. The new command flag is "-a"

  [ Stephen Hemminger ]

 -- Stephen Hemminger <stephen.hemminger@vyatta.com>  Mon, 23 Mar 2009 12:26:45 -0700

vyatta-cfg (0.14.45) unstable; urgency=low

  * Tweak priority to get cluster before vpn.

 -- Stig Thormodsrud <stig@vyatta.com>  Mon, 16 Mar 2009 20:54:53 -0700

vyatta-cfg (0.14.44) unstable; urgency=low

  * isClusterIP() needs to strip off the /mask/interface/bcast.

 -- Stig Thormodsrud <stig@vyatta.com>  Mon, 16 Mar 2009 18:10:25 -0700

vyatta-cfg (0.14.43) unstable; urgency=low

  [ Stephen Hemminger ]
  * Use create rather than update on multi-node (loopback)

  [ Stig Thormodsrud ]
  * Tweak some priorities to get vlans created before vrrp.

 -- Stig Thormodsrud <stig@vyatta.com>  Thu, 12 Mar 2009 17:32:45 -0700

vyatta-cfg (0.14.42) unstable; urgency=low

  * Disable creating vlan on disabled interface
  * fix email in changelog
  * Block disabling interface with VIF
  * Fix warnings from redefining TRUE
  * Fix compiler warnings in commit2
  * Fix compiler warnings in unionfs
  * Fix vif delete
  * Fix argument to show-interfaces to find vif

 -- Stephen Hemminger <stephen.hemminger@vyatta.com>  Wed, 11 Mar 2009 21:35:45 -0700

vyatta-cfg (0.14.41) unstable; urgency=low

  [ slioch ]
  * added action and location of error to syslog on commit. error
    message string will need to be added later after some reworking of
    the old node

  [ Stephen Hemminger ]
  * Block shutdown in configure mode

  [ slioch ]
  * buggy file exist test--thanx stig for test case to repro. fixes
    vpn_smoke regression failure.

 -- slioch <slioch@eng-140.vyatta.com>  Tue, 10 Mar 2009 21:31:05 -0700

vyatta-cfg (0.14.40) unstable; urgency=low

  [ Stig Thormodsrud ]
  * Change tag node to use 'create' instead of 'update' since the cli
    orders them differently.

  [ slioch ]
  * fix for qos-walkthrough. manage def file during commit--should
    handle general case, just happened to show up on qos-walkthrough
    (after def files were supported in the new

 -- slioch <slioch@eng-140.vyatta.com>  Mon, 09 Mar 2009 12:20:22 -0700

vyatta-cfg (0.14.39) unstable; urgency=low

  * Fix show_interfaces() so that it includes vlans for $type='all'.
  * Fix is_valid_name() to support any valid interface type (--check
    all).

 -- Stig Thormodsrud <stig@io.vyatta.com>  Thu, 05 Mar 2009 15:07:07 -0800

vyatta-cfg (0.14.38) unstable; urgency=low

  * limit unescape command to embedded multinodes--fixes problem in qos-
    walkthrough regression test. haven't tried it but system probably
    inherently prevents percents from

 -- slioch <slioch@eng-140.vyatta.com>  Wed, 04 Mar 2009 17:17:24 -0800

vyatta-cfg (0.14.37) unstable; urgency=low

  * modified environment variable setting for action on nodes.

 -- slioch <slioch@eng-140.vyatta.com>  Wed, 04 Mar 2009 09:46:20 -0800

vyatta-cfg (0.14.36) unstable; urgency=low

  * fixed -o option on commit. modified empty multinode behavior so
    action is NOT executed if a multinode does not possess a value.
    Other source cleanup.

 -- slioch <slioch@eng-140.vyatta.com>  Tue, 03 Mar 2009 17:07:36 -0800

vyatta-cfg (0.14.35) unstable; urgency=low

  * Use vyatta-interfaces to generate allowed list
  * Extend vyatta-interfaces to do device name checking
  * Use check option to vyatta-interfaces.pl
  * Need to setup bonding before ethernet

 -- Stephen Hemminger <stephen.hemminger@vyatta.com>  Tue, 03 Mar 2009 10:55:57 -0800

vyatta-cfg (0.14.34) unstable; urgency=low

  * added fix for nested priority and deletion failure. also priorities
    should not reside

 -- slioch <slioch@eng-140.vyatta.com>  Mon, 02 Mar 2009 22:30:23 -0800

vyatta-cfg (0.14.33) unstable; urgency=low

  [ Stephen Hemminger ]
  * Need to do bridge before ethernet

 -- Stig Thormodsrud <stig@io.vyatta.com>  Mon, 02 Mar 2009 19:00:47 -0800

vyatta-cfg (0.14.32) unstable; urgency=low

  * Ignore /sys/class/net/bonding_masters
  * Fix delete of VIF
  * Rearrange interfaces in priority table

 -- Stephen Hemminger <stephen.hemminger@vyatta.com>  Mon, 02 Mar 2009 17:18:48 -0800

vyatta-cfg (0.14.31) unstable; urgency=low

  * Use iproute link to setup vif

 -- Stephen Hemminger <stephen.hemminger@vyatta.com>  Mon, 02 Mar 2009 16:22:29 -0800

vyatta-cfg (0.14.30) unstable; urgency=low

  [ slioch ]
  * fixed preservation of def file when committing configuration.
    default leafs

  [ Stig Thormodsrud ]
  * Remove duplicate constants.
  * When an IP address is configured on a loopback,
    getInterfacesIPadresses('all') doesn't include them.  Include
    loopback addresses.
  * Add loopback as a type for getInterfacesIPadresses().

 -- Stig Thormodsrud <stig@io.vyatta.com>  Mon, 02 Mar 2009 15:53:28 -0800

vyatta-cfg (0.14.29) unstable; urgency=low

  * Fix call to Vyatta::Misc::getIP()
  * Fix bareword error for missing constants.

 -- Stig Thormodsrud <stig@io.vyatta.com>  Sun, 01 Mar 2009 12:13:10 -0800

vyatta-cfg (0.14.28) unstable; urgency=low

  [ slioch ]
  * new option added to commit to disable partial commit behavior. This
    allows the

  [ Stephen Hemminger ]
  * Fix --vif option

  [ slioch ]
  * Added environment variable that can be accessed in executing
    node.def script to check whether commit is in a delete or set
    action. The environmental variable is
  * fixed node walk for delete of nodes--error introduced when adding
    ordering indirection for actions in commit head.

 -- slioch <slioch@eng-140.vyatta.com>  Fri, 27 Feb 2009 20:51:52 -0800

vyatta-cfg (0.14.27) unstable; urgency=low

  [ slioch ]
  * added protocols to root nodes at end of priority listing.
  * handle seg violation if an empty line is found in the priority file.

  [ Stephen Hemminger ]
  * Fix regex for VIF name extraction
  * Add option to show VIF for interface
  * Handle MTU on all types of interface

 -- Stephen Hemminger <stephen.hemminger@vyatta.com>  Thu, 26 Feb 2009 14:12:19 -0800

vyatta-cfg (0.14.26) unstable; urgency=low

  [ slioch ]
  * harvesting dead code.
  * cosmetic changes, and better to not leave interfaces root node under
    default priority.

  [ Stig Thormodsrud ]
  * Add bgp priority.

  [ An-Cheng Huang ]

 -- An-Cheng Huang <ancheng@vyatta.com>  Wed, 25 Feb 2009 18:58:12 -0800

vyatta-cfg (0.14.25) unstable; urgency=low

  * Adjust priorities
  * Change protocols to protocols/snmp

 -- Stephen Hemminger <stephen.hemminger@vyatta.com>  Wed, 25 Feb 2009 10:21:18 -0800

vyatta-cfg (0.14.24) unstable; urgency=low

  * nested priority case under interfaces need mkdir with -p option to
    set

 -- slioch <slioch@eng-140.vyatta.com>  Wed, 25 Feb 2009 10:06:21 -0800

vyatta-cfg (0.14.23) unstable; urgency=low

  * replace unionfs synchronization code with piecewise copy. this
    should fix most of the problems related to nested priorities (but
    not all). also moved node profiling output from debug file

 -- slioch <slioch@eng-140.vyatta.com>  Tue, 24 Feb 2009 13:15:46 -0800

vyatta-cfg (0.14.22) unstable; urgency=low

  * move ospf/rip before interface

 -- Stephen Hemminger <stephen.hemminger@vyatta.com>  Fri, 20 Feb 2009 16:22:18 -0800

vyatta-cfg (0.14.21) unstable; urgency=low

  * changes in priority to support bgp process start/stop.
  * adjust priority file to push root nodes of protocol before sub nodes
    to ensure that daemons stop/stop are

 -- slioch <slioch@eng-140.vyatta.com>  Thu, 19 Feb 2009 20:45:24 -0800

vyatta-cfg (0.14.20) unstable; urgency=low

  * Typo in regex for vtun

 -- Stephen Hemminger <stephen.hemminger@vyatta.com>  Thu, 19 Feb 2009 10:01:34 -0800

vyatta-cfg (0.14.19) unstable; urgency=low

  * fix for bug 4138: reset *glob after completion

 -- An-Cheng Huang <ancheng@vyatta.com>  Wed, 18 Feb 2009 16:58:03 -0800

vyatta-cfg (0.14.18) unstable; urgency=low

  [ slioch ]
  * need to add service to priority file.

  [ Bob Gilligan ]
  * Add type check function for firewall IPv6 src/dst address parameters

  [ Stephen Hemminger ]
  * Remove no longer used protocol/disable entries

  [ Bob Gilligan ]

 -- Bob Gilligan <gilligan@vyatta.com>  Wed, 18 Feb 2009 16:52:03 -0800

vyatta-cfg (0.14.17) unstable; urgency=low

  [ slioch ]
  * fixed vrrp configuration error by placing vrrp under vif after vif
    interface is created. this
  * removing incorrect placement of node.tag on firewall/group priority

  [ Stephen Hemminger ]
  * Add Vyatta::Interface::get_interfaces

 -- Stephen Hemminger <stephen.hemminger@vyatta.com>  Wed, 18 Feb 2009 10:18:57 -0800

vyatta-cfg (0.14.16) unstable; urgency=low

  [ Stephen Hemminger ]
  * change bgp disable node priority

  [ slioch ]
  * added generic commit failed message on any portion of the
    configuration failing. To get
  * added dump transaction support to write to stdout rather than
    redirected /tmp/cfg-stdout.log
  * added additional debug output and fixed dumping of trans nodes to
    screen. added default

 -- slioch <slioch@eng-140.vyatta.com>  Tue, 17 Feb 2009 16:47:46 -0800

vyatta-cfg (0.14.15) unstable; urgency=low

  [ slioch ]
  * provide non-default priorities to load-balancing and cluster so
    these

  [ Stephen Hemminger ]
  * Add hook for starting protocols

 -- Stephen Hemminger <stephen.hemminger@vyatta.com>  Mon, 16 Feb 2009 08:57:43 -0800

vyatta-cfg (0.14.14) unstable; urgency=low

  * enable new cli.
  * typo on setting firewall group priority.
  * removed priority specification for vrrp. checked with stig and it
    doesn't sound like priorities

 -- slioch <slioch@eng-140.vyatta.com>  Fri, 13 Feb 2009 09:06:22 -0800

vyatta-cfg (0.14.13) unstable; urgency=low

  [ Mohit Mehta ]
  * Fix Bug 3385 in completion script, thus, also fixing Bug 4120

  [ slioch ]
  * fixed reversed priority for bgp parameters and

  [ Stephen Hemminger ]
  * Add new option for checking name validity
  * Remove script for vyatta-cfg-reload

 -- Stephen Hemminger <shemminger@vyatta.com>  Wed, 11 Feb 2009 21:54:57 -0800

vyatta-cfg (0.14.12) unstable; urgency=low

  [ Stig Thormodsrud ]
  * Force firewall group to be configured before firewall.

  [ Stephen Hemminger ]
  * Change order of config load

 -- Stephen Hemminger <stephen.hemminger@vyatta.com>  Sun, 08 Feb 2009 15:47:06 -0800

vyatta-cfg (0.14.11) unstable; urgency=low

  * Move config reload from quagga to vyatta-cfg

 -- Stephen Hemminger <stephen.hemminger@vyatta.com>  Thu, 05 Feb 2009 14:47:22 -0800

vyatta-cfg (0.14.10) unstable; urgency=low

  * Vyatta::Config - parseTmpl convert to 3 arg open
  * Fix boolean error

 -- Stephen Hemminger <stephen.hemminger@vyatta.com>  Thu, 05 Feb 2009 11:46:46 -0800

vyatta-cfg (0.14.9) unstable; urgency=low

  * Add type checking functions for 16- and 32-bit hexadecimal values.

 -- Bob Gilligan <gilligan@vyatta.com>  Wed, 04 Feb 2009 14:52:25 -0800

vyatta-cfg (0.14.8) unstable; urgency=low

  * Revert "Cleanup confg library"
  * Vyatta::Config::returnValue - change to three argument open
  * Vyatta::Config - fix perlcritic warnings from dangling return
  * Vyatta::Config - simplify boolean
  * Vyatta::Config - don't use global handle for opendir
  * Vyatta::ConfigOutput - test for exists should not use defined
  * Vyatta::Config - exists simplification

 -- Stephen Hemminger <stephen.hemminger@vyatta.com>  Wed, 04 Feb 2009 11:08:50 -0800

vyatta-cfg (0.14.7) unstable; urgency=low

  * Reindent load config for clarity
  * Simplify logic
  * Replace bare file handle with variable
  * Simplify and add strict checks
  * Missing semicolon
  * Cleanup config library

 -- Stephen Hemminger <stephen.hemminger@vyatta.com>  Wed, 04 Feb 2009 09:25:57 -0800

vyatta-cfg (0.14.6) unstable; urgency=low

  * ConfigOutput: Fix perlcritic warning
  * Vyatta::Misc - Fix perl critic warnings
  * DOMTree: Fix perlcritic warnings

 -- Stephen Hemminger <stephen.hemminger@vyatta.com>  Mon, 26 Jan 2009 17:02:11 -0800

vyatta-cfg (0.14.5) unstable; urgency=low

  [ slioch ]
  * expose new cli functions in cfg library.
  * add lib to link when building vyatta-cfg so

  [ Stephen Hemminger ]
  * Cleanup type checker
  * config load: fix perlcritic warnings
  * config load: avoid possible bug in getConfigDiff
  * save_config: fix perlcritic warnings

 -- Stephen Hemminger <stephen.hemminger@vyatta.com>  Mon, 26 Jan 2009 16:52:25 -0800

vyatta-cfg (0.14.4) unstable; urgency=low

  [ Stephen Hemminger ]
  * Fix regression in Vyatta::Misc
  * Fix isIPinInterfaces
  * update unit tests

  [ Bob Gilligan ]
  * Add more IPv6 address and prefix validation functions.

 -- Bob Gilligan <gilligan@vyatta.com>  Thu, 22 Jan 2009 13:35:03 -0800

vyatta-cfg (0.14.3) unstable; urgency=low

  [ Stephen Hemminger ]
  * Ignore IPV6 addresses in getInterfacesIPadresses
  * Fix problems with test program
  * Add test for is_ip_v4
  * Better usage of NetAddr::IP

  [ An-Cheng Huang ]

 -- An-Cheng Huang <ancheng@vyatta.com>  Wed, 14 Jan 2009 17:29:39 -0800

vyatta-cfg (0.14.2) unstable; urgency=low

  * Remove unused functions
  * Use getservbyname to find ports
  * Simplfy and cleanup misc interfaces
  * Use new interfaces routines

 -- Stephen Hemminger <stephen.hemminger@vyatta.com>  Mon, 12 Jan 2009 16:50:53 -0800

vyatta-cfg (0.14.1) unstable; urgency=low

  [ Stephen Hemminger ]
  * Avoid overhead of modprobe
  * Optimize for size
  * Simplify the debug code
  * Implement touch in perl
  * Use perl mkdir
  * Use perl unlink rather than rm
  * Use grep -c rather than running wc command
  * Check result of system commands

  [ Mohit Mehta ]
  * rectify check for bond interface
  * move submodules to VyattaMisc.pm so that they can be used elsewhere
    as well
  * check dhcp for bond vif interfaces as well
  * add check for bond vif interface to submodule

  [ An-Cheng Huang ]
  * add support for development build

  [ Mohit Mehta ]
  * move submodule to get interface related info to VyattaMisc
  * Fix Bug 3917 dhcp brings interface up for lease acquire/renew even
    though interface has been disabled in CLI

  [ Stephen Hemminger ]
  * Convert VyattaConfig (et al) to Vyatta::Config
  * Need to fix some stuff from change to Vyatta::
  * export getPortRuleString

  [ Stig Thormodsrud ]
  * "save" command broken - fix spelling error.
  * "show interfaces" broken.  Use new perl hierarchy.

  [ Stephen Hemminger ]
  * Use vyatta-link-detect
  * Need full path to link-detect

  [ Stig Thormodsrud ]
  * Fix 3991: Unable to configure DHCP server on a multinetted
    interfaceZ

  [ An-Cheng Huang ]
  * update maintainer information
  * "files" file should be removed before package build

  [ slioch ]
  * initial checkin of new commit code--building but does not replace
    original commit. New commit may be accessed through
  * removed tmp file that shouldn't have been committed.

  [ An-Cheng Huang ]
  * update Build-Depends and Depends
  * update .gitignore

  [ Stig Thormodsrud ]
  * Fix 3626: Not all protocol numbers are accepted in firewall rules.
  * Fix 3815: FW: Hyphenated port names treated as ranges in firewall
    rules.

  [ slioch ]
  * alter return check for dirctory copy on successful completion of
    node processing.
  * mod to make it easier to switch between commits

  [ Stephen Hemminger ]
  * New Vyatta::Interface infrastructure

  [ An-Cheng Huang ]

 -- An-Cheng Huang <ancheng@vyatta.com>  Thu, 08 Jan 2009 09:27:14 -0800

vyatta-cfg (0.14) unstable; urgency=low

	  3.2.0
  [ Mark O'Brien ]


  [ An-Cheng Huang ]
  * fix for bug 3922: disable "vpn" command for operators.

  [ Stig Thormodsrud ]
  * Fix 3919: Operator level users cannot issue ping6 command

  [ Mohit Mehta ]
  * Fix Bug 3808 - OpenVPN accepts non-existent local-host option

  [ Stephen Hemminger ]
  * Allow dhcp on bonding
  * Set history timestamp at start of shell

  [ Stig Thormodsrud ]
  * Fix 3505: cli crash on delete of ipv6net static route.

  [ Stephen Hemminger ]
  * Fix dhcp on bonding
  * Expand shell history

  [ Bob Gilligan ]
  * Bugfix: 3807: Typo in config template for interfaces/loopback.
  * Bugfix: 3655

  [ Stephen Hemminger ]
  * Enforce restrictions on loopback name
  * enforce syntax restrictions on ethernet device names
  * reboot not allowed from operator level
  * Revert my bad idea
  * Fix permissions of config file during upgrade

  [ Mohit Mehta ]
  * Fix Bug 3770 vpn pre-shared keys should be obscured in "show
    configuration"

  [ rbalocca ]
  * Fix for bug http://bugzilla.vyatta.com/show_bug.cgi?id=2138

  [ slioch ]
  * fix for regression bug 3758. added additional check requiring
    opening and closing quotes before stripping takes place.
  * fix for bug 3666. strip off leading and trailing quote from default
    text values that are deleted. default values are treated

  [ rbalocca ]
  * Simplify the code
  * Fix for http://bugzilla.vyatta.com/show_bug.cgi?id=3680 (floppy
    config not loaded)

  [ Stephen Hemminger ]
  * Add entry for upcoming bonding

  [ Stig Thormodsrud ]
  * Allow operator user to execute top level "update" node.

  [ Stephen Hemminger ]
  * Handle special files in aufs
  * Fix build warnings
  * Allow use of aufs

  [ slioch ]
  * strip off whitespace in default value parsed from node.def file--
    fixes problem of deleting time-zone value without

  [ An-Cheng Huang ]
  * fix for bug 3280: ignore password etc. in history

  [ Stephen Hemminger ]
  * Vtysh is not in sbindir
  * Change back to vyatta-vtysh
  * Replace vyatta-vtysh with vtysh

  [ Stig Thormodsrud ]
  * Move is_ip_v4_or_v6() to VyattaMisc.pm so other scripts can use it.
  * Add curl package for bug 3143.

  [ Mohit Mehta ]
  * Fix Bug 3524 dhcp client doesn't insert default route on system
    reboot

  [ Stephen Hemminger ]
  * Use vtysh directly
  * mark vyatta-cfg as bash not sh script
  * Optimize delete
  * Optimize commit
  * Turn my_wrappers into macros
  * Avoid overhead of system
  * Avoid needless calls to system()
  * Add missing include
  * Add annotation to cli functions

  [ Stig Thormodsrud ]
  * Add ipv6 address to comp_help.

  [ Stephen Hemminger ]
  * type_to_name returns immutable string

  [ Stig Thormodsrud ]
  * Fix 3505: cli crashes on ipv6net type.

  [ rbalocca ]
  * Remove spurious error message during install

  [ root ]
  * fix for bug 1130. disable ctrl-c during load command to prevent
    partial load.

  [ Mohit Mehta ]
  * Fix bug 3318
  * Fix Bug 3318 ENHANCEMENT REQUEST: Option to NOT Accept DHCP MTU
    Offers Below Specified Value

  [ Mark O'Brien ]

 -- Mark O'Brien <mobrien@firebolt.vyatta.com>  Tue, 25 Nov 2008 19:09:37 -0800

vyatta-cfg (0.13) unstable; urgency=low

	  3.1.3
  [ Mark O'Brien ]


  [ Mohit Mehta ]
  * fix bug 3524  dhcp client doesn't insert default route on system
    reboot

  [ Mark O'Brien ]

 -- Mark O'Brien <mobrien@firebolt.vyatta.com>  Tue, 19 Aug 2008 17:48:27 -0700

vyatta-cfg (0.12) unstable; urgency=low

	  3.1.2
  [ Mark O'Brien ]


  [ Rick Balocca ]
  * Code moved for fix of bug
    http://bugzilla.vyatta.com/show_bug.cgi?id=3417

  [ Stig Thormodsrud ]
  * Prioritize vpn ahead of pppo[ea] interfaces.

  [ Mohit Mehta ]
  * removing code to update resolv.conf from here, it is better to call
    it from dhclient-script
  * => Modified VyattaConfig.pm function 'returnOrigValues()' to return
    empty array when no value is configured

  [ Michael Larson ]
  * fix for bug 3441. Selective stripping of the 'def' only needs to
    occur in one location.
  * Revert "fix for bug 3441. Removed def from listOutputNodes(), which
    allowed other code that filters out def file to be removed."

  [ root ]
  * fix for bug 3441. Removed def from listOutputNodes(), which allowed
    other code that filters out def file to be removed.

  [ rbalocca ]
  * Fix for bug http://bugzilla.vyatta.com/show_bug.cgi?id=3427

  [ An-Cheng Huang ]
  * fix for bug 3323: skip deletions of nodes with default values when
    loading

  [ Michael Larson ]
  * fix for bug 3216. added no escape option to push path for
    environmental path variable. note this is appied to all c code
    access to the

  [ Stig Thormodsrud ]
  * Partial fix for 3383: check for vyatta-config-version, warn/prompt
    that it appears to be invalid config.

  [ Michael Larson ]
  * fix for bug 3377.

  [ An-Cheng Huang ]
  * fix for bug 3403: allocate correct amount of memory for multi-valued
    nodes.

  [ Michael Larson ]
  * Revert "set load-balancing load order after interfaces are
    configured on load."

  [ Stig Thormodsrud ]
  * Fix 3396: "commit failed at rank 800" while booting with bgp peer-
    group.

  [ An-Cheng Huang ]
  * add help string for "copy" and "rename"

  [ Michael Larson ]
  * fix for bug 3400. user vyatta needed modification to discard
    command.
  * set load-balancing load order after interfaces are configured on
    load.

  [ Mark O'Brien ]

 -- Mark O'Brien <mobrien@firebolt.vyatta.com>  Wed, 23 Jul 2008 21:36:00 -0700

vyatta-cfg (0.11) unstable; urgency=low

	  3.1.1
  [ Mark O'Brien ]


  [ Mohit Mehta ]
  * add top level op-mode commands: 'connect', 'delete', 'disconnect',
    and 'terminal'

  [ Michael Larson ]
  * fixed non-root user access for discard. also moved help string.

  [ Stig Thormodsrud ]
  * Fix 2619: Implement something similar to Juniper's "show | display
    set" functionality.
  * Fix 3143: Unable to save/load config from a remote server.

  [ Mohit Mehta ]
  * add release and renew to allowed-op file so that operator is able to
    execute them
  * better handling of allowed values for 'release/renew dhcp interface
    <>'

  [ rbalocca ]
  * Add dependency

  [ Mohit Mehta ]
  * better handling of dhcp release/renew commands
  * Fix bug 3059 Operator Level commands for DHCP client

  [ Stig Thormodsrud ]
  * Add a config ranking to prioritize bgp route-id ahead of neighbors.

  [ Mohit Mehta ]
  * -> redo the way dhcp client works. instead of using one daemon for
    all interfaces,

  [ Bob Gilligan ]
  * Bugfix: 3355

  [ An-Cheng Huang ]
  * fix for bug 2622: add "copy" and "rename" commands for configuration
    mode.

  [ Michael Larson ]
  * fix for bug 110. added discard command to configure mode. This
    command deletes local changes and keeps the user in configure mode.
  * fix for bug 3347--skip def file.o

  [ Mark O'Brien ]

 -- Mark O'Brien <mobrien@firebolt.vyatta.com>  Sat, 28 Jun 2008 11:22:15 -0700

vyatta-cfg (0.10) unstable; urgency=low

	  3.1.0
  [ Mark O'Brien ]


  [ Stig Thormodsrud ]
  * Block reboot from config mode.
  * Add exception for /31 and /32 for ipv4 and /128 for ipv6
  * Fix 920: System allows configuration of invalid IP Address for
    subnet

  [ rbalocca ]
  * Ignore log file
  * Fix for bug #3274 https://bugzilla.vyatta.com/show_bug.cgi?id=3274

  [ Stig Thormodsrud ]
  * Force "protocols ospf parameters" to be committed before other ospf
    config.

  [ Stephen Hemminger ]
  * Avoid any problems with non-device entries in /sys/class/net
  * Remove unused dependencies

  [ Stig Thormodsrud ]
  * Fix vlan regex.

  [ An-Cheng Huang ]
  * fix for bug 3239: now support regex-based ordering for startup
    config

  [ Stig Thormodsrud ]
  * Add more granularity to config rank (commit rip, ospf, bgp
    separately).

  [ rbalocca ]
  * Fix problem with Default-Stop
  * Convert to our method of changelog creation

  [ Stig Thormodsrud ]
  * Only check for dhcp client on eth, vlan, and bridge.
  * Fix 3233 dhcp client doesn't work on bridge interface

  [ An-Cheng Huang ]
  * support "wildcard" ranking at boot time. only VRRP uses this for
    now.
  * partial fix for bug 3216: display escaped edit path correctly.

  [ Michael Larson ]
  * fix for show -all. note there is a change in how config files are
    saved--only set values are now save as opposed to set

  [ rbalocca ]
  * Add parted debian package for install-system use

  [ Michael Larson ]
  * backing out show cmd change for now on existence of def
  * final checkin as fix for bug 1219.
  * mask out def markers in config script
  * create def file to mark configuration nodes that are created by
    default, rather than a node with a default value created by a
  * modified fix for 2525--fixes problem introduced with last fix (bug
    3163)
  * revert fix for 2525 until delete on commit warnings are resolved.
  * reverse sort order on delete
  * modified node ordering code.
  * partial revert of priority support--will reapply after additional
    changes.
  * temp removal of free--possible corruption.
  * support for node priority. higher value in node.def is higher
    priority.

  [ Mohit Mehta ]
  * Fix Bug 3069 Help strings should be standardized

  [ An-Cheng Huang ]
  * partial fix for bug 2181: add new template field "priority".

  [ Michael Larson ]
  * alternate fix for 2525--force directory evaluation upstream.
  * Revert "fix for bug 2525"

  [ Mohit Mehta ]
  * Fix Bug 3069 Help strings should be standardized

  [ Michael Larson ]
  * fix for bug 2525
  * fix for bug 2549.
  * fix for bug 2507

  [ An-Cheng Huang ]
  * fix for bug 2689: sort tag nodes appropriately

  [ Mohit Mehta ]
  * Fix Bug 2825 Load should read config file from default location when
    no argument is provided.

  [ Stig Thormodsrud ]
  * Add vlan dependancy for vyatta-cfg.

  [ rbalocca ]
  * Fix a changelog problem

  [ Mark O'Brien ]

 -- Mark O'Brien <mobrien@firebolt.vyatta.com>  Tue, 17 Jun 2008 09:26:38 -0700

vyatta-cfg (0.9) unstable; urgency=low

  3.0.5


 -- Mark O'Brien <mobrien@vyatta.com>  Tue, 06 May 2008 12:43:19 -0700

vyatta-cfg (0.8) unstable; urgency=low

  3.0.4
  [ Mark O'Brien ]


  [ An-Cheng Huang ]
  * support "wildcard" ranking at boot time. only VRRP uses this for
    now.

  [ Mark O'Brien ]

 -- Mark O'Brien <mobrien@vyatta.com>  Mon, 05 May 2008 16:40:38 -0700

vyatta-cfg (0.7) unstable; urgency=low

  3.0.3
  [ Mark O'Brien ]


  [ Stephen Hemminger ]
  * Remove hack to cycle state for static routes
  * Eliminate vestigates of watchlink

  [ rbalocca ]
  * Indicate the VC4.0.2 release candidate in the changelog

  [ Mark O'Brien ]

 -- Mark O'Brien <mobrien@vyatta.com>  Tue, 29 Apr 2008 16:42:21 -0700

vyatta-cfg (0.6) unstable; urgency=low

  VC4.0.2
  [ Mark O'Brien ]


  [ Robert Bays ]
  * fix for bug 3177
  * cycle interface state on IP address assigment to fix static routes

  [ Stig Thormodsrud ]
  * If watchlink isn't running, don't treat it as a fatal error.

  [ Mark O'Brien ]

 -- Mark O'Brien <mobrien@vyatta.com>  Sat, 19 Apr 2008 11:56:07 -0700

vyatta-cfg (0.5) unstable; urgency=low

  VC4.0.2 release candidate
  [ Mark O'Brien ]


  [ Stig Thormodsrud ]
  * Fix 3034: Loopback interface controlled by "ethernet lo"

  [ Mark O'Brien ]

 -- Mark O'Brien <mobrien@vyatta.com>  Wed, 16 Apr 2008 09:50:08 -0700

vyatta-cfg (0.4) unstable; urgency=low

  3.0.2
  [ Mark O'Brien ]


  [ An-Cheng Huang ]
  * fix for bug 3037: shell completion
  * add validation for more types
  * handle <> completion correctly
  * startup config ordering
  * fix for bug 3032:
  * fix for bug 2675: correctly detect newly created config nodes.
  * add function to delete watchlink exclude entries based on ID.
  * fix for bug 2689: sort tag nodes appropriately
  * code cleanup (remove some evil copy-and-paste instances).
  * fix for bug 3097: correctly detect deleted tag
  * fix for bug 3090: commit "policy" before "protocols" at boot time.

  [ Mark O'Brien ]
  * 3.0.1

  [ Stephen Hemminger ]
  * handle delete address request if address is already removed
  * stop watchlink when address is removed
  * handle multiple address deletion when link is down

  [ Stig Thormodsrud ]
  * Add utilitly script to add/removed entries to watchlink exclude
    file.
  * Add duplicate check to watchlink exclude file.

  [ rbalocca ]
  * Fix debian dependencies
  * Set dependencies on either bash or vyatta-bash

  [ Mark O'Brien ]

 -- Mark O'Brien <mobrien@vyatta.com>  Fri, 04 Apr 2008 18:00:44 -0700

vyatta-cfg (0.3) unstable; urgency=low

  VC4.0.1
  [ Mark O'Brien ]


  [ An-Cheng Huang ]
  * fix for bug 2868: return failure for invalid values.
  * fix for bug 2749: add u32 range check
  * fix for bug 2912: direct config loading output to syslog.
  * fix for bug 2924: set admin flag for root
  * fix for bug 2950: raise config error messages during boot to warning
    level.
  * add LESSSECURE
  * partial fix for bug 2987: use "less" instead of "more", and disable
  * handle "<*>" allowed values

  [ Bob Gilligan ]
  * Bugfix: 2653
  * Bugfix: 2885
  * Bugfix: 2986

  [ Christopher Liljenstolpe ]
  * Fix 2954: IPv6 addresses that have a-f in the address fail.

  [ Mohit Mehta ]
  * CLI tab enhancement at "set interfaces ethernet <> address"
  * CLI tab enhancement at "set interfaces ethernet <> address"

  [ Robert Bays ]
  * fix for bugs 2725 and 2999
  * fix for bugs 2725 2999

  [ Stephen Hemminger ]
  * Read qos-policy before setting interface qos-policy
  * Replace VPL with GPLv2
  * Convert from VPL 1.0 to GPLv2
  * more robust handling of set mac address
  * Don't allow operator to run init-floppy

  [ rbalocca ]
  * Merge changelog fix to glendale
  * Vyatta-cfg postinst was preventing upgrade
  * Add VPL to scripts and fix lintian errors
  * Fix problems with upgrading (and also fix lintian errors)
  * Fix problems with upgrading (and also fix lintian errors)
  * Remove a dependency listed twice
  * Add GPLv2 to additional Vyatta created scripts

  [ Mark O'Brien ]

 -- Mark O'Brien <mobrien@vyatta.com>  Tue, 18 Mar 2008 19:04:10 -0700

vyatta-cfg (0.2) unstable; urgency=low

  vc4.0.0
  [ Mark O'Brien ]


  [ An-Cheng Huang ]
  * rewrite lexical analyzer to support simplified templates.
  * add "official" support for "comp_help" and "allowed" in config
    template
  * allow non-indented line continuation
  * skip spaces immediately after field names
  * handle empty action
  * * don't require backslash line-continuation in expressions.
  * allow non-txt values in initial state (for default).

 -- An-Cheng Huang <mobrien@vyatta.com>  Mon, 25 Feb 2008 17:38:45 -0800

vyatta-cfg (0.1) unstable; urgency=low

  * Initial Release.

 -- An-Cheng Huang <ancheng@vyatta.com>  Mon, 24 Sep 2007 17:31:53 -0700<|MERGE_RESOLUTION|>--- conflicted
+++ resolved
@@ -1,12 +1,9 @@
-<<<<<<< HEAD
-=======
 vyatta-cfg (0.18.33) unstable; urgency=low
 
   * proper exit on failure.
 
  -- Michael <mike@vyatta.com>  Fri, 19 Nov 2010 07:30:20 -0800
 
->>>>>>> 39b7704d
 vyatta-cfg (0.18.32) unstable; urgency=low
 
   * fix for bug 6448
