vyatta-cfg (0.3) unstable; urgency=low

<<<<<<< HEAD
  VC4.0.1
=======
  3.0.1
>>>>>>> dd649c9b
  [ Mark O'Brien ]


  [ An-Cheng Huang ]
  * fix for bug 2868: return failure for invalid values.
  * fix for bug 2749: add u32 range check
  * fix for bug 2912: direct config loading output to syslog.
  * fix for bug 2924: set admin flag for root
  * fix for bug 2950: raise config error messages during boot to warning
    level.
  * add LESSSECURE
  * partial fix for bug 2987: use "less" instead of "more", and disable
  * handle "<*>" allowed values

  [ Bob Gilligan ]
  * Bugfix: 2653
  * Bugfix: 2885
  * Bugfix: 2986

  [ Christopher Liljenstolpe ]
  * Fix 2954: IPv6 addresses that have a-f in the address fail.

  [ Mohit Mehta ]
  * CLI tab enhancement at "set interfaces ethernet <> address"
  * CLI tab enhancement at "set interfaces ethernet <> address"

  [ Robert Bays ]
  * fix for bugs 2725 and 2999
  * fix for bugs 2725 2999

  [ Stephen Hemminger ]
  * Read qos-policy before setting interface qos-policy
  * Replace VPL with GPLv2
  * Convert from VPL 1.0 to GPLv2
  * more robust handling of set mac address
  * Don't allow operator to run init-floppy

  [ rbalocca ]
  * Merge changelog fix to glendale
  * Vyatta-cfg postinst was preventing upgrade
  * Add VPL to scripts and fix lintian errors
  * Fix problems with upgrading (and also fix lintian errors)
  * Fix problems with upgrading (and also fix lintian errors)
  * Remove a dependency listed twice
  * Add GPLv2 to additional Vyatta created scripts

  [ Mark O'Brien ]

<<<<<<< HEAD
 -- Mark O'Brien <mobrien@vyatta.com>  Tue, 18 Mar 2008 16:59:41 -0700
=======
 -- Mark O'Brien <mobrien@vyatta.com>  Tue, 18 Mar 2008 19:04:10 -0700
>>>>>>> dd649c9b

vyatta-cfg (0.2) unstable; urgency=low

  vc4.0.0
  [ Mark O'Brien ]


  [ An-Cheng Huang ]
  * rewrite lexical analyzer to support simplified templates.
  * add "official" support for "comp_help" and "allowed" in config
    template
  * allow non-indented line continuation
  * skip spaces immediately after field names
  * handle empty action
  * * don't require backslash line-continuation in expressions.
  * allow non-txt values in initial state (for default).

 -- An-Cheng Huang <mobrien@vyatta.com>  Mon, 25 Feb 2008 17:38:45 -0800

vyatta-cfg (0.1) unstable; urgency=low

  * Initial Release.

 -- An-Cheng Huang <ancheng@vyatta.com>  Mon, 24 Sep 2007 17:31:53 -0700<|MERGE_RESOLUTION|>--- conflicted
+++ resolved
@@ -1,10 +1,6 @@
 vyatta-cfg (0.3) unstable; urgency=low
 
-<<<<<<< HEAD
   VC4.0.1
-=======
-  3.0.1
->>>>>>> dd649c9b
   [ Mark O'Brien ]
 
 
@@ -53,11 +49,7 @@
 
   [ Mark O'Brien ]
 
-<<<<<<< HEAD
- -- Mark O'Brien <mobrien@vyatta.com>  Tue, 18 Mar 2008 16:59:41 -0700
-=======
  -- Mark O'Brien <mobrien@vyatta.com>  Tue, 18 Mar 2008 19:04:10 -0700
->>>>>>> dd649c9b
 
 vyatta-cfg (0.2) unstable; urgency=low
 
