--- conflicted
+++ resolved
@@ -1,5 +1,3 @@
-<<<<<<< HEAD
-=======
 vyatta-cfg (0.18.41) unstable; urgency=low
 
   * Remove unused net_set
@@ -8,7 +6,6 @@
 
  -- Stephen Hemminger <stephen.hemminger@vyatta.com>  Wed, 24 Nov 2010 11:50:51 -0800
 
->>>>>>> 6c744b0b
 vyatta-cfg (0.18.40) unstable; urgency=low
 
   * Bind mount /opt/vyatta/etc/config to /config.
