#!/bin/bash
### BEGIN INIT INFO
# Provides:          ofr
# Required-Start:    $syslog $time $local_fs
# Required-Stop:     $syslog $time $local_fs
# Default-Start:     2 3 4 5
# Default-Stop:      S 0 1 6
# Short-Description: Vyatta Router
# Description:       Debian init script for the Vyatta Router
### END INIT INFO
# **** License ****
# Version: VPL 1.0
#
# The contents of this file are subject to the Vyatta Public License
# Version 1.0 ("License"); you may not use this file except in
# compliance with the License. You may obtain a copy of the License at
# http://www.vyatta.com/vpl
#
# Software distributed under the License is distributed on an "AS IS"
# basis, WITHOUT WARRANTY OF ANY KIND, either express or implied. See
# the License for the specific language governing rights and limitations
# under the License.
#
# This code was originally developed by Vyatta, Inc.
# Portions created by Vyatta are Copyright (C) 2007 Vyatta, Inc.
# All Rights Reserved.
#
# Author:	Tom Grennan <tgrennan@vyatta.com>
# **** End License ****

. /lib/lsb/init-functions

: ${vyatta_env:=/etc/default/vyatta}
source $vyatta_env

declare progname=${0##*/}
declare action=$1; shift

declare -x BOOTFILE=$vyatta_sysconfdir/config/config.boot

declare -a subinit
declare -a all_subinits=(
    rl-system
    firewall
    dhcpd
    dhcrelay
    lighttpd )

if [ $# -gt 0 ] ; then
    for s in $@ ; do
	[ -x ${vyatta_sbindir}/${s}.init ] && subinit[${#subinit}]=$s
    done
else
    for s in ${all_subinits[@]} ; do
	[ -x ${vyatta_sbindir}/${s}.init ] && subinit[${#subinit}]=$s
    done
#   NOTE: rtrmgr (i.e. xorp) is mutually exclusive of quagga
    if [ -x /etc/init.d/quagga ] ; then
        # quagga should already be started.
	GROUP=quaggavty
    elif [ -x ${vyatta_sbindir}/rtrmgr.init ] ; then
	subinit[${#subinit}]=rtrmgr
	GROUP=xorp
    fi
fi


have_rl_system () {
    test -x $vyatta_sbindir/rl-system.init
}

use_floppy () {
    _fd_=/media/floppy

    if have_rl_system ; then
##	only do this if we have the rl-system package
##	if we donot discover an fd device, try loading the floppy module
	grep -q fd /proc/devices || modprobe -q floppy 2>/dev/null
	if grep -q fd /proc/devices ; then
	    if  awk -- '$1 ~ /\/dev\/fd/ { exit 1 }' /proc/mounts
	    then
		mkdir -p $_fd_
		mount -t ext2 /dev/fd0 $_fd_ -o sync 2>/dev/null
		test $? -eq 32 && mount -t vfat /dev/fd0 $_fd_ 2>/dev/null
	    fi
	fi
    fi
    test -d ${_fd_}/config
}

setup_configdir() {
    [ -f $BOOTFILE ] && return 0
    mkdir -m 0775 -p ${vyatta_sysconfdir}/config
    chgrp ${GROUP} ${vyatta_sysconfdir}/config
    if [ -d ~root/vyatta/config ] ; then
	mount -o bind ~root/vyatta/config $vyatta_sysconfdir/config
    elif use_floppy ; then
	mount -o bind /media/floppy/config $vyatta_sysconfdir/config
    else
	mkdir -m 0775 -p ~root/vyatta/config
	chgrp ${GROUP} ~root/vyatta ~root/vyatta/config
	mount -o bind ~root/vyatta/config $vyatta_sysconfdir/config
    fi
}

# if necessary, provide initial config
init_bootfile () {
    if [ ! -f $BOOTFILE ] ; then
	if [ -f $vyatta_sysconfdir/config.boot.default ]; then
	  cp $vyatta_sysconfdir/config.boot.default $BOOTFILE
        else
          $vyatta_sbindir/vyatta_current_conf_ver.pl > $BOOTFILE
        fi
    fi
    chgrp ${GROUP} $BOOTFILE 
    chmod 660 $BOOTFILE
    ## remove the unnecessary and potentially conflicting
    ## config-directory statement (i.e. /mnt/floppy vs. /media/floppy
    sed -i '/^rtrmgr {$/,/^}$/d' $BOOTFILE
}

# if necessary, migrate initial config
migrate_bootfile ()
{
    if [ -x $vyatta_sbindir/vyatta_config_migrate.pl ]; then
        log_progress_msg migrate
        $vyatta_sbindir/vyatta_config_migrate.pl $BOOTFILE
    fi
}

# load the initial config
load_bootfile ()
{
  if [ -x $vyatta_sbindir/vyatta-config-loader.pl ]; then
    log_progress_msg configure
    sg ${GROUP} -c "$vyatta_sbindir/vyatta-config-loader.pl $BOOTFILE"
  fi
}

<<<<<<< HEAD
start ()
{
    log_daemon_msg "Starting Vyatta Router"
    setup_configdir
=======
# this handles the "config dir" (/opt/vyatta/config), which is different
# from the directory for config files (/opt/vyatta/etc/config).
mount_cfg_dir ()
{
    [ -d ${vyatta_configdir} ] || mkdir -p ${vyatta_configdir}
    mount -o nosuid,nodev -t tmpfs none ${vyatta_configdir}
    chgrp ${GROUP} ${vyatta_configdir}
    chmod 0775 ${vyatta_configdir}
}

unmount_cfg_dir ()
{
    umount ${vyatta_configdir}
}

start ()
{
    log_daemon_msg "Starting Vyatta Router"
    mount_cfg_dir
    if ! get_config; then
      try_floppy
    fi
>>>>>>> 80e7697d
    init_bootfile
    migrate_bootfile
    for s in ${subinit[@]} ; do
	log_progress_msg $s
	${vyatta_sbindir}/${s}.init start || (log_end_msg $? && return)
    done
    load_bootfile
    echo -n $BOOTFILE > ${vyatta_sysconfdir}/bootfile_path
    log_end_msg $?
}

stop()
{
    local -i status=0
    log_daemon_msg "Stopping Vyatta Router"
    for ((i=${#sub_inits[@]} - 1; i >= 0; i--)) ; do
	s=${subinit[$i]}
	log_progress_msg $s
	${vyatta_sbindir}/${s}.init stop
	let status\|=$?
    done
    unmount_cfg_dir
    log_end_msg $status
}

case "$action" in
    start) start ;;
    stop)  stop ;;
    restart|force-reload) stop && start ;;
    *)	log_failure_msg "usage: $progname [ start|stop|restart ] [ subinit ... ]" ;
	false ;;
esac

exit $?

# Local Variables:
# mode: shell-script
# sh-indentation: 4
# End:<|MERGE_RESOLUTION|>--- conflicted
+++ resolved
@@ -137,20 +137,15 @@
   fi
 }
 
-<<<<<<< HEAD
-start ()
-{
-    log_daemon_msg "Starting Vyatta Router"
-    setup_configdir
-=======
 # this handles the "config dir" (/opt/vyatta/config), which is different
 # from the directory for config files (/opt/vyatta/etc/config).
 mount_cfg_dir ()
 {
-    [ -d ${vyatta_configdir} ] || mkdir -p ${vyatta_configdir}
+    if [ ! -d ${vyatta_configdir} ] ; then
+	mkdir -m 0775 -p ${vyatta_configdir}
+	chgrp ${GROUP} ${vyatta_configdir}
+    fi
     mount -o nosuid,nodev -t tmpfs none ${vyatta_configdir}
-    chgrp ${GROUP} ${vyatta_configdir}
-    chmod 0775 ${vyatta_configdir}
 }
 
 unmount_cfg_dir ()
@@ -161,11 +156,8 @@
 start ()
 {
     log_daemon_msg "Starting Vyatta Router"
+    setup_configdir
     mount_cfg_dir
-    if ! get_config; then
-      try_floppy
-    fi
->>>>>>> 80e7697d
     init_bootfile
     migrate_bootfile
     for s in ${subinit[@]} ; do
